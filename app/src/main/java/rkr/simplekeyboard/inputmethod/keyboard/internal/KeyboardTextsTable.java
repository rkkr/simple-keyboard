/*
 * Copyright (C) 2014 The Android Open Source Project
 *
 * Licensed under the Apache License, Version 2.0 (the "License");
 * you may not use this file except in compliance with the License.
 * You may obtain a copy of the License at
 *
 *      http://www.apache.org/licenses/LICENSE-2.0
 *
 * Unless required by applicable law or agreed to in writing, software
 * distributed under the License is distributed on an "AS IS" BASIS,
 * WITHOUT WARRANTIES OR CONDITIONS OF ANY KIND, either express or implied.
 * See the License for the specific language governing permissions and
 * limitations under the License.
 */

package rkr.simplekeyboard.inputmethod.keyboard.internal;

import android.os.Build;

import java.util.HashMap;
import java.util.Locale;

public final class KeyboardTextsTable {
    // Name to index map.
    private static final HashMap<String, Integer> sNameToIndexesMap = new HashMap<>();
    // Locale to texts table map.
    private static final HashMap<String, String[]> sLocaleToTextsTableMap = new HashMap<>();

    public static String getText(final String name, final String[] textsTable) {
        final Integer indexObj = sNameToIndexesMap.get(name);
        if (indexObj == null) {
            throw new RuntimeException("Unknown text name=" + name);
        }
        final int index = indexObj;
        final String text = (index < textsTable.length) ? textsTable[index] : null;
        if (text != null) {
            return text;
        }
        // Sanity check.
        if (index >= 0 && index < TEXTS_DEFAULT.length) {
            return TEXTS_DEFAULT[index];
        }
        // Throw exception for debugging purpose.
        throw new RuntimeException("Illegal index=" + index + " for name=" + name);
    }

    public static String[] getTextsTable(final Locale locale) {
        final String localeKey = locale.toString();
        if (sLocaleToTextsTableMap.containsKey(localeKey)) {
            return sLocaleToTextsTableMap.get(localeKey);
        }
        final String languageKey = locale.getLanguage();
        if (sLocaleToTextsTableMap.containsKey(languageKey)) {
            return sLocaleToTextsTableMap.get(languageKey);
        }
        return TEXTS_DEFAULT;
    }

    private static final String[] NAMES = {
    //  /* index:histogram */ "name",
        /*   0:33 */ "morekeys_a",
        /*   1:33 */ "morekeys_o",
        /*   2:32 */ "morekeys_e",
        /*   3:31 */ "morekeys_u",
        /*   4:31 */ "keylabel_to_alpha",
        /*   5:30 */ "morekeys_i",
        /*   6:25 */ "morekeys_n",
        /*   7:25 */ "morekeys_c",
        /*   8:23 */ "double_quotes",
        /*   9:22 */ "morekeys_s",
        /*  10:22 */ "single_quotes",
        /*  11:19 */ "keyspec_currency",
        /*  12:17 */ "morekeys_y",
        /*  13:16 */ "morekeys_z",
        /*  14:14 */ "morekeys_d",
        /*  15:10 */ "morekeys_t",
        /*  16:10 */ "morekeys_l",
        /*  17:10 */ "morekeys_g",
        /*  18: 9 */ "single_angle_quotes",
        /*  19: 9 */ "double_angle_quotes",
        /*  20: 8 */ "morekeys_r",
        /*  21: 6 */ "morekeys_k",
        /*  22: 6 */ "morekeys_cyrillic_ie",
        /*  23: 5 */ "keyspec_nordic_row1_11",
        /*  24: 5 */ "keyspec_nordic_row2_10",
        /*  25: 5 */ "keyspec_nordic_row2_11",
        /*  26: 5 */ "morekeys_nordic_row2_10",
        /*  27: 5 */ "keyspec_east_slavic_row1_9",
        /*  28: 5 */ "keyspec_east_slavic_row2_2",
        /*  29: 5 */ "keyspec_east_slavic_row2_11",
        /*  30: 5 */ "keyspec_east_slavic_row3_5",
        /*  31: 5 */ "morekeys_cyrillic_soft_sign",
        /*  32: 5 */ "keyspec_symbols_1",
        /*  33: 5 */ "keyspec_symbols_2",
        /*  34: 5 */ "keyspec_symbols_3",
        /*  35: 5 */ "keyspec_symbols_4",
        /*  36: 5 */ "keyspec_symbols_5",
        /*  37: 5 */ "keyspec_symbols_6",
        /*  38: 5 */ "keyspec_symbols_7",
        /*  39: 5 */ "keyspec_symbols_8",
        /*  40: 5 */ "keyspec_symbols_9",
        /*  41: 5 */ "keyspec_symbols_0",
        /*  42: 5 */ "keylabel_to_symbol",
        /*  43: 5 */ "additional_morekeys_symbols_1",
        /*  44: 5 */ "additional_morekeys_symbols_2",
        /*  45: 5 */ "additional_morekeys_symbols_3",
        /*  46: 5 */ "additional_morekeys_symbols_4",
        /*  47: 5 */ "additional_morekeys_symbols_5",
        /*  48: 5 */ "additional_morekeys_symbols_6",
        /*  49: 5 */ "additional_morekeys_symbols_7",
        /*  50: 5 */ "additional_morekeys_symbols_8",
        /*  51: 5 */ "additional_morekeys_symbols_9",
        /*  52: 5 */ "additional_morekeys_symbols_0",
        /*  53: 5 */ "morekeys_tablet_period",
        /*  54: 4 */ "morekeys_nordic_row2_11",
        /*  55: 4 */ "morekeys_punctuation",
        /*  56: 4 */ "keyspec_tablet_comma",
        /*  57: 4 */ "keyspec_period",
        /*  58: 4 */ "morekeys_period",
        /*  59: 4 */ "keyspec_tablet_period",
        /*  60: 3 */ "keyspec_swiss_row1_11",
        /*  61: 3 */ "keyspec_swiss_row2_10",
        /*  62: 3 */ "keyspec_swiss_row2_11",
        /*  63: 3 */ "morekeys_swiss_row1_11",
        /*  64: 3 */ "morekeys_swiss_row2_10",
        /*  65: 3 */ "morekeys_swiss_row2_11",
        /*  66: 3 */ "morekeys_star",
        /*  67: 3 */ "keyspec_left_parenthesis",
        /*  68: 3 */ "keyspec_right_parenthesis",
        /*  69: 3 */ "keyspec_left_square_bracket",
        /*  70: 3 */ "keyspec_right_square_bracket",
        /*  71: 3 */ "keyspec_left_curly_bracket",
        /*  72: 3 */ "keyspec_right_curly_bracket",
        /*  73: 3 */ "keyspec_less_than",
        /*  74: 3 */ "keyspec_greater_than",
        /*  75: 3 */ "keyspec_less_than_equal",
        /*  76: 3 */ "keyspec_greater_than_equal",
        /*  77: 3 */ "keyspec_left_double_angle_quote",
        /*  78: 3 */ "keyspec_right_double_angle_quote",
        /*  79: 3 */ "keyspec_left_single_angle_quote",
        /*  80: 3 */ "keyspec_right_single_angle_quote",
        /*  81: 3 */ "keyspec_comma",
        /*  82: 3 */ "morekeys_tablet_comma",
        /*  83: 3 */ "keyhintlabel_period",
        /*  84: 3 */ "morekeys_question",
        /*  85: 2 */ "morekeys_h",
        /*  86: 2 */ "morekeys_w",
        /*  87: 2 */ "morekeys_east_slavic_row2_2",
        /*  88: 2 */ "morekeys_cyrillic_u",
        /*  89: 2 */ "morekeys_cyrillic_en",
        /*  90: 2 */ "morekeys_cyrillic_ghe",
        /*  91: 2 */ "morekeys_cyrillic_o",
        /*  92: 2 */ "morekeys_cyrillic_i",
        /*  93: 2 */ "keyspec_south_slavic_row1_6",
        /*  94: 2 */ "keyspec_south_slavic_row2_11",
        /*  95: 2 */ "keyspec_south_slavic_row3_8",
        /*  96: 2 */ "morekeys_tablet_punctuation",
        /*  97: 2 */ "keyspec_spanish_row2_10",
        /*  98: 2 */ "morekeys_bullet",
        /*  99: 2 */ "morekeys_left_parenthesis",
        /* 100: 2 */ "morekeys_right_parenthesis",
        /* 101: 2 */ "morekeys_arabic_diacritics",
        /* 102: 2 */ "keyhintlabel_tablet_comma",
        /* 103: 2 */ "keyhintlabel_tablet_period",
        /* 104: 2 */ "keyspec_symbols_question",
        /* 105: 2 */ "keyspec_symbols_semicolon",
        /* 106: 2 */ "keyspec_symbols_percent",
        /* 107: 2 */ "morekeys_symbols_semicolon",
        /* 108: 2 */ "morekeys_symbols_percent",
        /* 109: 2 */ "label_pause_key",
        /* 110: 2 */ "label_wait_key",
        /* 111: 1 */ "morekeys_v",
        /* 112: 1 */ "morekeys_j",
        /* 113: 1 */ "morekeys_q",
        /* 114: 1 */ "morekeys_x",
        /* 115: 1 */ "keyspec_q",
        /* 116: 1 */ "keyspec_w",
        /* 117: 1 */ "keyspec_y",
        /* 118: 1 */ "keyspec_x",
        /* 119: 1 */ "morekeys_east_slavic_row2_11",
        /* 120: 1 */ "morekeys_cyrillic_ka",
        /* 121: 1 */ "morekeys_cyrillic_a",
        /* 122: 1 */ "morekeys_currency_dollar",
        /* 123: 1 */ "morekeys_plus",
        /* 124: 1 */ "morekeys_less_than",
        /* 125: 1 */ "morekeys_greater_than",
        /* 126: 1 */ "morekeys_exclamation",
        /* 127: 0 */ "morekeys_currency_generic",
        /* 128: 0 */ "morekeys_symbols_1",
        /* 129: 0 */ "morekeys_symbols_2",
        /* 130: 0 */ "morekeys_symbols_3",
        /* 131: 0 */ "morekeys_symbols_4",
        /* 132: 0 */ "morekeys_symbols_5",
        /* 133: 0 */ "morekeys_symbols_6",
        /* 134: 0 */ "morekeys_symbols_7",
        /* 135: 0 */ "morekeys_symbols_8",
        /* 136: 0 */ "morekeys_symbols_9",
        /* 137: 0 */ "morekeys_symbols_0",
        /* 138: 0 */ "morekeys_am_pm",
        /* 139: 0 */ "keyspec_settings",
        /* 140: 0 */ "keyspec_action_next",
        /* 141: 0 */ "keyspec_action_previous",
        /* 142: 0 */ "keylabel_to_more_symbol",
        /* 143: 0 */ "keylabel_tablet_to_more_symbol",
        /* 144: 0 */ "keylabel_to_phone_numeric",
        /* 145: 0 */ "keylabel_to_phone_symbols",
        /* 146: 0 */ "keylabel_time_am",
        /* 147: 0 */ "keylabel_time_pm",
        /* 148: 0 */ "keyspecs_left_parenthesis_more_keys",
        /* 149: 0 */ "keyspecs_right_parenthesis_more_keys",
        /* 150: 0 */ "single_laqm_raqm",
        /* 151: 0 */ "single_raqm_laqm",
        /* 152: 0 */ "double_laqm_raqm",
        /* 153: 0 */ "double_raqm_laqm",
        /* 154: 0 */ "single_lqm_rqm",
        /* 155: 0 */ "single_9qm_lqm",
        /* 156: 0 */ "single_9qm_rqm",
        /* 157: 0 */ "single_rqm_9qm",
        /* 158: 0 */ "double_lqm_rqm",
        /* 159: 0 */ "double_9qm_lqm",
        /* 160: 0 */ "double_9qm_rqm",
        /* 161: 0 */ "double_rqm_9qm",
        /* 162: 0 */ "morekeys_single_quote",
        /* 163: 0 */ "morekeys_double_quote",
        /* 164: 0 */ "morekeys_tablet_double_quote",
        /* 165: 0 */ "morekeys_cyrillic_ya",
        /* 166: 0 */ "morekeys_cyrillic_yu",
    };

    private static final String EMPTY = "";

    /* Default texts */
    private static final String[] TEXTS_DEFAULT = {
        /* morekeys_a ~ */
        EMPTY, EMPTY, EMPTY, EMPTY,
        /* ~ morekeys_u */
        // Label for "switch to alphabetic" key.
        /* keylabel_to_alpha */ "ABC",
        /* morekeys_i ~ */
        EMPTY, EMPTY, EMPTY,
        /* ~ morekeys_c */
        /* double_quotes */ "!text/double_lqm_rqm",
        /* morekeys_s */ EMPTY,
        /* single_quotes */ "!text/single_lqm_rqm",
        /* keyspec_currency */ "$",
        /* morekeys_y ~ */
        EMPTY, EMPTY, EMPTY, EMPTY, EMPTY, EMPTY,
        /* ~ morekeys_g */
        /* single_angle_quotes */ "!text/single_laqm_raqm",
        /* double_angle_quotes */ "!text/double_laqm_raqm",
        /* morekeys_r ~ */
        EMPTY, EMPTY, EMPTY, EMPTY, EMPTY, EMPTY, EMPTY, EMPTY, EMPTY, EMPTY, EMPTY, EMPTY,
        /* ~ morekeys_cyrillic_soft_sign */
        /* keyspec_symbols_1 */ "1",
        /* keyspec_symbols_2 */ "2",
        /* keyspec_symbols_3 */ "3",
        /* keyspec_symbols_4 */ "4",
        /* keyspec_symbols_5 */ "5",
        /* keyspec_symbols_6 */ "6",
        /* keyspec_symbols_7 */ "7",
        /* keyspec_symbols_8 */ "8",
        /* keyspec_symbols_9 */ "9",
        /* keyspec_symbols_0 */ "0",
        // Label for "switch to symbols" key.
        /* keylabel_to_symbol */ "?123",
        /* additional_morekeys_symbols_1 ~ */
        EMPTY, EMPTY, EMPTY, EMPTY, EMPTY, EMPTY, EMPTY, EMPTY, EMPTY, EMPTY,
        /* ~ additional_morekeys_symbols_0 */
        /* morekeys_tablet_period */ "!text/morekeys_tablet_punctuation",
        /* morekeys_nordic_row2_11 */ EMPTY,
        /* morekeys_punctuation */ "!autoColumnOrder!8,\\,,?,!,#,!text/keyspec_right_parenthesis,!text/keyspec_left_parenthesis,/,;,',@,:,-,\",+,\\%,&",
        /* keyspec_tablet_comma */ ",",
        // Period key
        /* keyspec_period */ ".",
        /* morekeys_period */ "!text/morekeys_punctuation",
        /* keyspec_tablet_period */ ".",
        /* keyspec_swiss_row1_11 ~ */
        EMPTY, EMPTY, EMPTY, EMPTY, EMPTY, EMPTY,
        /* ~ morekeys_swiss_row2_11 */
        // U+2020: "†" DAGGER
        // U+2021: "‡" DOUBLE DAGGER
        // U+2605: "★" BLACK STAR
        /* morekeys_star */ "\u2020,\u2021,\u2605",
        // The all letters need to be mirrored are found at
        // http://www.unicode.org/Public/6.1.0/ucd/BidiMirroring.txt
        // U+2039: "‹" SINGLE LEFT-POINTING ANGLE QUOTATION MARK
        // U+203A: "›" SINGLE RIGHT-POINTING ANGLE QUOTATION MARK
        // U+2264: "≤" LESS-THAN OR EQUAL TO
        // U+2265: "≥" GREATER-THAN EQUAL TO
        // U+00AB: "«" LEFT-POINTING DOUBLE ANGLE QUOTATION MARK
        // U+00BB: "»" RIGHT-POINTING DOUBLE ANGLE QUOTATION MARK
        /* keyspec_left_parenthesis */ "(",
        /* keyspec_right_parenthesis */ ")",
        /* keyspec_left_square_bracket */ "[",
        /* keyspec_right_square_bracket */ "]",
        /* keyspec_left_curly_bracket */ "{",
        /* keyspec_right_curly_bracket */ "}",
        /* keyspec_less_than */ "<",
        /* keyspec_greater_than */ ">",
        /* keyspec_less_than_equal */ "\u2264",
        /* keyspec_greater_than_equal */ "\u2265",
        /* keyspec_left_double_angle_quote */ "\u00AB",
        /* keyspec_right_double_angle_quote */ "\u00BB",
        /* keyspec_left_single_angle_quote */ "\u2039",
        /* keyspec_right_single_angle_quote */ "\u203A",
        // Comma key
        /* keyspec_comma */ ",",
        /* morekeys_tablet_comma */ EMPTY,
        /* keyhintlabel_period */ EMPTY,
        // U+00BF: "¿" INVERTED QUESTION MARK
        /* morekeys_question */ "\u00BF",
        /* morekeys_h ~ */
        EMPTY, EMPTY, EMPTY, EMPTY, EMPTY, EMPTY, EMPTY, EMPTY, EMPTY, EMPTY, EMPTY,
        /* ~ keyspec_south_slavic_row3_8 */
        /* morekeys_tablet_punctuation */ "!autoColumnOrder!7,\\,,',#,!text/keyspec_right_parenthesis,!text/keyspec_left_parenthesis,/,;,@,:,-,\",+,\\%,&",
        // U+00F1: "ñ" LATIN SMALL LETTER N WITH TILDE
        /* keyspec_spanish_row2_10 */ "\u00F1",
        // U+266A: "♪" EIGHTH NOTE
        // U+2665: "♥" BLACK HEART SUIT
        // U+2660: "♠" BLACK SPADE SUIT
        // U+2666: "♦" BLACK DIAMOND SUIT
        // U+2663: "♣" BLACK CLUB SUIT
        /* morekeys_bullet */ "\u266A,\u2665,\u2660,\u2666,\u2663",
        /* morekeys_left_parenthesis */ "!fixedColumnOrder!3,!text/keyspecs_left_parenthesis_more_keys",
        /* morekeys_right_parenthesis */ "!fixedColumnOrder!3,!text/keyspecs_right_parenthesis_more_keys",
        /* morekeys_arabic_diacritics ~ */
        EMPTY, EMPTY, EMPTY,
        /* ~ keyhintlabel_tablet_period */
        /* keyspec_symbols_question */ "?",
        /* keyspec_symbols_semicolon */ ";",
        /* keyspec_symbols_percent */ "%",
        /* morekeys_symbols_semicolon */ EMPTY,
        // U+2030: "‰" PER MILLE SIGN
        /* morekeys_symbols_percent */ "\u2030",
        /* label_pause_key */ "!string/label_pause_key",
        /* label_wait_key */ "!string/label_wait_key",
        /* morekeys_v ~ */
        EMPTY, EMPTY, EMPTY, EMPTY,
        /* ~ morekeys_x */
        /* keyspec_q */ "q",
        /* keyspec_w */ "w",
        /* keyspec_y */ "y",
        /* keyspec_x */ "x",
        /* morekeys_east_slavic_row2_11 ~ */
        EMPTY, EMPTY, EMPTY,
        /* ~ morekeys_cyrillic_a */
        // U+00A2: "¢" CENT SIGN
        // U+00A3: "£" POUND SIGN
        // U+20AC: "€" EURO SIGN
        // U+00A5: "¥" YEN SIGN
        // U+20B1: "₱" PESO SIGN
        /* morekeys_currency_dollar */ "\u00A2,\u00A3,\u20AC,\u00A5,\u20B1",
        // U+00B1: "±" PLUS-MINUS SIGN
        /* morekeys_plus */ "\u00B1",
        /* morekeys_less_than */ "!fixedColumnOrder!3,!text/keyspec_left_single_angle_quote,!text/keyspec_less_than_equal,!text/keyspec_left_double_angle_quote",
        /* morekeys_greater_than */ "!fixedColumnOrder!3,!text/keyspec_right_single_angle_quote,!text/keyspec_greater_than_equal,!text/keyspec_right_double_angle_quote",
        // U+00A1: "¡" INVERTED EXCLAMATION MARK
        /* morekeys_exclamation */ "\u00A1",
        /* morekeys_currency_generic */ "$,\u00A2,\u20AC,\u00A3,\u00A5,\u20B1",
        // U+00B9: "¹" SUPERSCRIPT ONE
        // U+00BD: "½" VULGAR FRACTION ONE HALF
        // U+2153: "⅓" VULGAR FRACTION ONE THIRD
        // U+00BC: "¼" VULGAR FRACTION ONE QUARTER
        // U+215B: "⅛" VULGAR FRACTION ONE EIGHTH
        /* morekeys_symbols_1 */ "\u00B9,\u00BD,\u2153,\u00BC,\u215B",
        // U+00B2: "²" SUPERSCRIPT TWO
        // U+2154: "⅔" VULGAR FRACTION TWO THIRDS
        /* morekeys_symbols_2 */ "\u00B2,\u2154",
        // U+00B3: "³" SUPERSCRIPT THREE
        // U+00BE: "¾" VULGAR FRACTION THREE QUARTERS
        // U+215C: "⅜" VULGAR FRACTION THREE EIGHTHS
        /* morekeys_symbols_3 */ "\u00B3,\u00BE,\u215C",
        // U+2074: "⁴" SUPERSCRIPT FOUR
        /* morekeys_symbols_4 */ "\u2074",
        // U+215D: "⅝" VULGAR FRACTION FIVE EIGHTHS
        /* morekeys_symbols_5 */ "\u215D",
        /* morekeys_symbols_6 */ EMPTY,
        // U+215E: "⅞" VULGAR FRACTION SEVEN EIGHTHS
        /* morekeys_symbols_7 */ "\u215E",
        /* morekeys_symbols_8 */ EMPTY,
        /* morekeys_symbols_9 */ EMPTY,
        // U+207F: "ⁿ" SUPERSCRIPT LATIN SMALL LETTER N
        // U+2205: "∅" EMPTY SET
        /* morekeys_symbols_0 */ "\u207F,\u2205",
        /* morekeys_am_pm */ "!fixedColumnOrder!2,!hasLabels!,!text/keylabel_time_am,!text/keylabel_time_pm",
        /* keyspec_settings */ "!icon/settings_key|!code/key_settings",
        /* keyspec_action_next */ "!code/key_action_next",
        /* keyspec_action_previous */ "!code/key_action_previous",
        // Label for "switch to more symbol" modifier key ("= \ <"). Must be short to fit on key!
        /* keylabel_to_more_symbol */ "= \\\\ <",
        // Label for "switch to more symbol" modifier key on tablets.  Must be short to fit on key!
        /* keylabel_tablet_to_more_symbol */ "~ [ <",
        // Label for "switch to phone numeric" key.  Must be short to fit on key!
        /* keylabel_to_phone_numeric */ "123",
        // Label for "switch to phone symbols" key.  Must be short to fit on key!
        // U+FF0A: "＊" FULLWIDTH ASTERISK
        // U+FF03: "＃" FULLWIDTH NUMBER SIGN
        /* keylabel_to_phone_symbols */ "\uFF0A\uFF03",
        // Key label for "ante meridiem"
        /* keylabel_time_am */ "AM",
        // Key label for "post meridiem"
        /* keylabel_time_pm */ "PM",
        /* keyspecs_left_parenthesis_more_keys */ "!text/keyspec_less_than,!text/keyspec_left_curly_bracket,!text/keyspec_left_square_bracket",
        /* keyspecs_right_parenthesis_more_keys */ "!text/keyspec_greater_than,!text/keyspec_right_curly_bracket,!text/keyspec_right_square_bracket",
        // The following characters don't need BIDI mirroring.
        // U+2018: "‘" LEFT SINGLE QUOTATION MARK
        // U+2019: "’" RIGHT SINGLE QUOTATION MARK
        // U+201A: "‚" SINGLE LOW-9 QUOTATION MARK
        // U+201C: "“" LEFT DOUBLE QUOTATION MARK
        // U+201D: "”" RIGHT DOUBLE QUOTATION MARK
        // U+201E: "„" DOUBLE LOW-9 QUOTATION MARK
        // Abbreviations are:
        // laqm: LEFT-POINTING ANGLE QUOTATION MARK
        // raqm: RIGHT-POINTING ANGLE QUOTATION MARK
        // lqm: LEFT QUOTATION MARK
        // rqm: RIGHT QUOTATION MARK
        // 9qm: LOW-9 QUOTATION MARK
        // The following each quotation mark pair consist of
        // <opening quotation mark>, <closing quotation mark>
        // and is named after (single|double)_<opening quotation mark>_<closing quotation mark>.
        /* single_laqm_raqm */ "!text/keyspec_left_single_angle_quote,!text/keyspec_right_single_angle_quote",
        /* single_raqm_laqm */ "!text/keyspec_right_single_angle_quote,!text/keyspec_left_single_angle_quote",
        /* double_laqm_raqm */ "!text/keyspec_left_double_angle_quote,!text/keyspec_right_double_angle_quote",
        /* double_raqm_laqm */ "!text/keyspec_right_double_angle_quote,!text/keyspec_left_double_angle_quote",
        // The following each quotation mark triplet consists of
        // <another quotation mark>, <opening quotation mark>, <closing quotation mark>
        // and is named after (single|double)_<opening quotation mark>_<closing quotation mark>.
        /* single_lqm_rqm */ "\u201A,\u2018,\u2019",
        /* single_9qm_lqm */ "\u2019,\u201A,\u2018",
        /* single_9qm_rqm */ "\u2018,\u201A,\u2019",
        /* single_rqm_9qm */ "\u2018,\u2019,\u201A",
        /* double_lqm_rqm */ "\u201E,\u201C,\u201D",
        /* double_9qm_lqm */ "\u201D,\u201E,\u201C",
        /* double_9qm_rqm */ "\u201C,\u201E,\u201D",
        /* double_rqm_9qm */ "\u201C,\u201D,\u201E",
        /* morekeys_single_quote */ "!fixedColumnOrder!5,!text/single_quotes,!text/single_angle_quotes",
        /* morekeys_double_quote */ "!fixedColumnOrder!5,!text/double_quotes,!text/double_angle_quotes",
        /* morekeys_tablet_double_quote */ "!fixedColumnOrder!6,!text/double_quotes,!text/single_quotes,!text/double_angle_quotes,!text/single_angle_quotes",
        /* morekeys_cyrillic_ya */ EMPTY,
        /* morekeys_cyrillic_yu */ EMPTY,
    };

    /* Locale af: Afrikaans */
    private static final String[] TEXTS_af = {
        // This is the same as Dutch except more keys of y and demoting vowels with diaeresis.
        // U+00E1: "á" LATIN SMALL LETTER A WITH ACUTE
        // U+00E2: "â" LATIN SMALL LETTER A WITH CIRCUMFLEX
        // U+00E4: "ä" LATIN SMALL LETTER A WITH DIAERESIS
        // U+00E0: "à" LATIN SMALL LETTER A WITH GRAVE
        // U+00E6: "æ" LATIN SMALL LETTER AE
        // U+00E3: "ã" LATIN SMALL LETTER A WITH TILDE
        // U+00E5: "å" LATIN SMALL LETTER A WITH RING ABOVE
        // U+0101: "ā" LATIN SMALL LETTER A WITH MACRON
        /* morekeys_a */ "\u00E1,\u00E2,\u00E4,\u00E0,\u00E6,\u00E3,\u00E5,\u0101",
        // U+00F3: "ó" LATIN SMALL LETTER O WITH ACUTE
        // U+00F4: "ô" LATIN SMALL LETTER O WITH CIRCUMFLEX
        // U+00F6: "ö" LATIN SMALL LETTER O WITH DIAERESIS
        // U+00F2: "ò" LATIN SMALL LETTER O WITH GRAVE
        // U+00F5: "õ" LATIN SMALL LETTER O WITH TILDE
        // U+0153: "œ" LATIN SMALL LIGATURE OE
        // U+00F8: "ø" LATIN SMALL LETTER O WITH STROKE
        // U+014D: "ō" LATIN SMALL LETTER O WITH MACRON
        /* morekeys_o */ "\u00F3,\u00F4,\u00F6,\u00F2,\u00F5,\u0153,\u00F8,\u014D",
        // U+00E9: "é" LATIN SMALL LETTER E WITH ACUTE
        // U+00E8: "è" LATIN SMALL LETTER E WITH GRAVE
        // U+00EA: "ê" LATIN SMALL LETTER E WITH CIRCUMFLEX
        // U+00EB: "ë" LATIN SMALL LETTER E WITH DIAERESIS
        // U+0119: "ę" LATIN SMALL LETTER E WITH OGONEK
        // U+0117: "ė" LATIN SMALL LETTER E WITH DOT ABOVE
        // U+0113: "ē" LATIN SMALL LETTER E WITH MACRON
        /* morekeys_e */ "\u00E9,\u00E8,\u00EA,\u00EB,\u0119,\u0117,\u0113",
        // U+00FA: "ú" LATIN SMALL LETTER U WITH ACUTE
        // U+00FB: "û" LATIN SMALL LETTER U WITH CIRCUMFLEX
        // U+00FC: "ü" LATIN SMALL LETTER U WITH DIAERESIS
        // U+00F9: "ù" LATIN SMALL LETTER U WITH GRAVE
        // U+016B: "ū" LATIN SMALL LETTER U WITH MACRON
        /* morekeys_u */ "\u00FA,\u00FB,\u00FC,\u00F9,\u016B",
        /* keylabel_to_alpha */ null,
        // U+00ED: "í" LATIN SMALL LETTER I WITH ACUTE
        // U+00EC: "ì" LATIN SMALL LETTER I WITH GRAVE
        // U+00EF: "ï" LATIN SMALL LETTER I WITH DIAERESIS
        // U+00EE: "î" LATIN SMALL LETTER I WITH CIRCUMFLEX
        // U+012F: "į" LATIN SMALL LETTER I WITH OGONEK
        // U+012B: "ī" LATIN SMALL LETTER I WITH MACRON
        // U+0133: "ĳ" LATIN SMALL LIGATURE IJ
        /* morekeys_i */ "\u00ED,\u00EC,\u00EF,\u00EE,\u012F,\u012B,\u0133",
        // U+00F1: "ñ" LATIN SMALL LETTER N WITH TILDE
        // U+0144: "ń" LATIN SMALL LETTER N WITH ACUTE
        /* morekeys_n */ "\u00F1,\u0144",
        /* morekeys_c ~ */
        null, null, null, null, null,
        /* ~ keyspec_currency */
        // U+00FD: "ý" LATIN SMALL LETTER Y WITH ACUTE
        // U+0133: "ĳ" LATIN SMALL LIGATURE IJ
        /* morekeys_y */ "\u00FD,\u0133",
    };

    /* Locale ar: Arabic */
    private static final String[] TEXTS_ar = {
        /* morekeys_a ~ */
        null, null, null, null,
        /* ~ morekeys_u */
        // Label for "switch to alphabetic" key.
        // U+0623: "أ" ARABIC LETTER ALEF WITH HAMZA ABOVE
        // U+200C: ZERO WIDTH NON-JOINER
        // U+0628: "ب" ARABIC LETTER BEH
        // U+062C: "ج" ARABIC LETTER JEEM
        /* keylabel_to_alpha */ "\u0623\u200C\u0628\u200C\u062C",
        /* morekeys_i ~ */
        null, null, null, null, null, null, null, null, null, null, null, null, null, null, null,
        null, null, null, null, null, null, null, null, null, null, null, null,
        /* ~ morekeys_cyrillic_soft_sign */
        // U+0661: "١" ARABIC-INDIC DIGIT ONE
        /* keyspec_symbols_1 */ "\u0661",
        // U+0662: "٢" ARABIC-INDIC DIGIT TWO
        /* keyspec_symbols_2 */ "\u0662",
        // U+0663: "٣" ARABIC-INDIC DIGIT THREE
        /* keyspec_symbols_3 */ "\u0663",
        // U+0664: "٤" ARABIC-INDIC DIGIT FOUR
        /* keyspec_symbols_4 */ "\u0664",
        // U+0665: "٥" ARABIC-INDIC DIGIT FIVE
        /* keyspec_symbols_5 */ "\u0665",
        // U+0666: "٦" ARABIC-INDIC DIGIT SIX
        /* keyspec_symbols_6 */ "\u0666",
        // U+0667: "٧" ARABIC-INDIC DIGIT SEVEN
        /* keyspec_symbols_7 */ "\u0667",
        // U+0668: "٨" ARABIC-INDIC DIGIT EIGHT
        /* keyspec_symbols_8 */ "\u0668",
        // U+0669: "٩" ARABIC-INDIC DIGIT NINE
        /* keyspec_symbols_9 */ "\u0669",
        // U+0660: "٠" ARABIC-INDIC DIGIT ZERO
        /* keyspec_symbols_0 */ "\u0660",
        // Label for "switch to symbols" key.
        // U+061F: "؟" ARABIC QUESTION MARK
        /* keylabel_to_symbol */ "\u0663\u0662\u0661\u061F",
        /* additional_morekeys_symbols_1 */ "1",
        /* additional_morekeys_symbols_2 */ "2",
        /* additional_morekeys_symbols_3 */ "3",
        /* additional_morekeys_symbols_4 */ "4",
        /* additional_morekeys_symbols_5 */ "5",
        /* additional_morekeys_symbols_6 */ "6",
        /* additional_morekeys_symbols_7 */ "7",
        /* additional_morekeys_symbols_8 */ "8",
        /* additional_morekeys_symbols_9 */ "9",
        // U+066B: "٫" ARABIC DECIMAL SEPARATOR
        // U+066C: "٬" ARABIC THOUSANDS SEPARATOR
        /* additional_morekeys_symbols_0 */ "0,\u066B,\u066C",
        /* morekeys_tablet_period */ "!text/morekeys_arabic_diacritics",
        /* morekeys_nordic_row2_11 */ null,
        /* morekeys_punctuation */ null,
        // U+061F: "؟" ARABIC QUESTION MARK
        // U+060C: "،" ARABIC COMMA
        // U+061B: "؛" ARABIC SEMICOLON
        /* keyspec_tablet_comma */ "\u060C",
        /* keyspec_period */ null,
        /* morekeys_period */ "!text/morekeys_arabic_diacritics",
        /* keyspec_tablet_period ~ */
        null, null, null, null, null, null, null,
        /* ~ morekeys_swiss_row2_11 */
        // U+2605: "★" BLACK STAR
        // U+066D: "٭" ARABIC FIVE POINTED STAR
        /* morekeys_star */ "\u2605,\u066D",
        // U+2264: "≤" LESS-THAN OR EQUAL TO
        // U+2265: "≥" GREATER-THAN EQUAL TO
        // U+00AB: "«" LEFT-POINTING DOUBLE ANGLE QUOTATION MARK
        // U+00BB: "»" RIGHT-POINTING DOUBLE ANGLE QUOTATION MARK
        // U+2039: "‹" SINGLE LEFT-POINTING ANGLE QUOTATION MARK
        // U+203A: "›" SINGLE RIGHT-POINTING ANGLE QUOTATION MARK
        /* keyspec_left_parenthesis */ "(|)",
        /* keyspec_right_parenthesis */ ")|(",
        /* keyspec_left_square_bracket */ "[|]",
        /* keyspec_right_square_bracket */ "]|[",
        /* keyspec_left_curly_bracket */ "{|}",
        /* keyspec_right_curly_bracket */ "}|{",
        /* keyspec_less_than */ "<|>",
        /* keyspec_greater_than */ ">|<",
        /* keyspec_less_than_equal */ "\u2264|\u2265",
        /* keyspec_greater_than_equal */ "\u2265|\u2264",
        /* keyspec_left_double_angle_quote */ "\u00AB|\u00BB",
        /* keyspec_right_double_angle_quote */ "\u00BB|\u00AB",
        /* keyspec_left_single_angle_quote */ "\u2039|\u203A",
        /* keyspec_right_single_angle_quote */ "\u203A|\u2039",
        // U+060C: "،" ARABIC COMMA
        /* keyspec_comma */ "\u060C",
        /* morekeys_tablet_comma */ "!fixedColumnOrder!4,:,!,\u061F,\u061B,-,\",\'",
        // U+0651: "ّ" ARABIC SHADDA
        /* keyhintlabel_period */ "\u0651",
        // U+00BF: "¿" INVERTED QUESTION MARK
        /* morekeys_question */ "?,\u00BF",
        /* morekeys_h ~ */
        null, null, null, null, null, null, null, null, null, null, null, null, null,
        /* ~ keyspec_spanish_row2_10 */
        // U+266A: "♪" EIGHTH NOTE
        /* morekeys_bullet */ "\u266A",
        // The all letters need to be mirrored are found at
        // http://www.unicode.org/Public/6.1.0/ucd/BidiMirroring.txt
        // U+FD3E: "﴾" ORNATE LEFT PARENTHESIS
        // U+FD3F: "﴿" ORNATE RIGHT PARENTHESIS
        /* morekeys_left_parenthesis */ "!fixedColumnOrder!4,\uFD3E|\uFD3F,!text/keyspecs_left_parenthesis_more_keys",
        /* morekeys_right_parenthesis */ "!fixedColumnOrder!4,\uFD3F|\uFD3E,!text/keyspecs_right_parenthesis_more_keys",
        // U+0655: "ٕ" ARABIC HAMZA BELOW
        // U+0654: "ٔ" ARABIC HAMZA ABOVE
        // U+0652: "ْ" ARABIC SUKUN
        // U+064D: "ٍ" ARABIC KASRATAN
        // U+064C: "ٌ" ARABIC DAMMATAN
        // U+064B: "ً" ARABIC FATHATAN
        // U+0651: "ّ" ARABIC SHADDA
        // U+0656: "ٖ" ARABIC SUBSCRIPT ALEF
        // U+0670: "ٰ" ARABIC LETTER SUPERSCRIPT ALEF
        // U+0653: "ٓ" ARABIC MADDAH ABOVE
        // U+0650: "ِ" ARABIC KASRA
        // U+064F: "ُ" ARABIC DAMMA
        // U+064E: "َ" ARABIC FATHA
        // U+0640: "ـ" ARABIC TATWEEL
        // In order to make Tatweel easily distinguishable from other punctuations, we use consecutive Tatweels only for its displayed label.
        // Note: The space character is needed as a preceding letter to draw Arabic diacritics characters correctly.
        /* morekeys_arabic_diacritics */ "!fixedColumnOrder!7, \u0655|\u0655, \u0654|\u0654, \u0652|\u0652, \u064D|\u064D, \u064C|\u064C, \u064B|\u064B, \u0651|\u0651, \u0656|\u0656, \u0670|\u0670, \u0653|\u0653, \u0650|\u0650, \u064F|\u064F, \u064E|\u064E,\u0640\u0640\u0640|\u0640",
        /* keyhintlabel_tablet_comma */ "\u061F",
        /* keyhintlabel_tablet_period */ "\u0651",
        /* keyspec_symbols_question */ "\u061F",
        /* keyspec_symbols_semicolon */ "\u061B",
        // U+066A: "٪" ARABIC PERCENT SIGN
        /* keyspec_symbols_percent */ "\u066A",
        /* morekeys_symbols_semicolon */ ";",
        // U+2030: "‰" PER MILLE SIGN
        /* morekeys_symbols_percent */ "\\%,\u2030",
    };

    /* Locale az_AZ: Azerbaijani (Azerbaijan) */
    private static final String[] TEXTS_az_AZ = {
        // This is the same as Turkish
        // U+00E2: "â" LATIN SMALL LETTER A WITH CIRCUMFLEX
        // U+00E4: "ä" LATIN SMALL LETTER A WITH DIAERESIS
        // U+00E1: "á" LATIN SMALL LETTER A WITH ACUTE
        /* morekeys_a */ "\u00E2,\u00E4,\u00E1",
        // U+00F6: "ö" LATIN SMALL LETTER O WITH DIAERESIS
        // U+00F4: "ô" LATIN SMALL LETTER O WITH CIRCUMFLEX
        // U+0153: "œ" LATIN SMALL LIGATURE OE
        // U+00F2: "ò" LATIN SMALL LETTER O WITH GRAVE
        // U+00F3: "ó" LATIN SMALL LETTER O WITH ACUTE
        // U+00F5: "õ" LATIN SMALL LETTER O WITH TILDE
        // U+00F8: "ø" LATIN SMALL LETTER O WITH STROKE
        // U+014D: "ō" LATIN SMALL LETTER O WITH MACRON
        /* morekeys_o */ "\u00F6,\u00F4,\u0153,\u00F2,\u00F3,\u00F5,\u00F8,\u014D",
        // U+0259: "ə" LATIN SMALL LETTER SCHWA
        // U+00E9: "é" LATIN SMALL LETTER E WITH ACUTE
        /* morekeys_e */ "\u0259,\u00E9",
        // U+00FC: "ü" LATIN SMALL LETTER U WITH DIAERESIS
        // U+00FB: "û" LATIN SMALL LETTER U WITH CIRCUMFLEX
        // U+00F9: "ù" LATIN SMALL LETTER U WITH GRAVE
        // U+00FA: "ú" LATIN SMALL LETTER U WITH ACUTE
        // U+016B: "ū" LATIN SMALL LETTER U WITH MACRON
        /* morekeys_u */ "\u00FC,\u00FB,\u00F9,\u00FA,\u016B",
        /* keylabel_to_alpha */ null,
        // U+0131: "ı" LATIN SMALL LETTER DOTLESS I
        // U+00EE: "î" LATIN SMALL LETTER I WITH CIRCUMFLEX
        // U+00EF: "ï" LATIN SMALL LETTER I WITH DIAERESIS
        // U+00EC: "ì" LATIN SMALL LETTER I WITH GRAVE
        // U+00ED: "í" LATIN SMALL LETTER I WITH ACUTE
        // U+012F: "į" LATIN SMALL LETTER I WITH OGONEK
        // U+012B: "ī" LATIN SMALL LETTER I WITH MACRON
        /* morekeys_i */ "\u0131,\u00EE,\u00EF,\u00EC,\u00ED,\u012F,\u012B",
        // U+0148: "ň" LATIN SMALL LETTER N WITH CARON
        // U+00F1: "ñ" LATIN SMALL LETTER N WITH TILDE
        /* morekeys_n */ "\u0148,\u00F1",
        // U+00E7: "ç" LATIN SMALL LETTER C WITH CEDILLA
        // U+0107: "ć" LATIN SMALL LETTER C WITH ACUTE
        // U+010D: "č" LATIN SMALL LETTER C WITH CARON
        /* morekeys_c */ "\u00E7,\u0107,\u010D",
        /* double_quotes */ null,
        // U+015F: "ş" LATIN SMALL LETTER S WITH CEDILLA
        // U+00DF: "ß" LATIN SMALL LETTER SHARP S
        // U+015B: "ś" LATIN SMALL LETTER S WITH ACUTE
        // U+0161: "š" LATIN SMALL LETTER S WITH CARON
        /* morekeys_s */ "\u015F,\u00DF,\u015B,\u0161",
        /* single_quotes */ null,
        /* keyspec_currency */ null,
        // U+00FD: "ý" LATIN SMALL LETTER Y WITH ACUTE
        /* morekeys_y */ "\u00FD",
        // U+017E: "ž" LATIN SMALL LETTER Z WITH CARON
        /* morekeys_z */ "\u017E",
        /* morekeys_d ~ */
        null, null, null,
        /* ~ morekeys_l */
        // U+011F: "ğ" LATIN SMALL LETTER G WITH BREVE
        /* morekeys_g */ "\u011F",
    };

    /* Locale be_BY: Belarusian (Belarus) */
    private static final String[] TEXTS_be_BY = {
        /* morekeys_a ~ */
        null, null, null, null,
        /* ~ morekeys_u */
        // Label for "switch to alphabetic" key.
        // U+0410: "А" CYRILLIC CAPITAL LETTER A
        // U+0411: "Б" CYRILLIC CAPITAL LETTER BE
        // U+0412: "В" CYRILLIC CAPITAL LETTER VE
        /* keylabel_to_alpha */ "\u0410\u0411\u0412",
        /* morekeys_i ~ */
        null, null, null,
        /* ~ morekeys_c */
        /* double_quotes */ "!text/double_9qm_lqm",
        /* morekeys_s */ null,
        /* single_quotes */ "!text/single_9qm_lqm",
        /* keyspec_currency ~ */
        null, null, null, null, null, null, null, null, null, null, null,
        /* ~ morekeys_k */
        // U+0451: "ё" CYRILLIC SMALL LETTER IO
        /* morekeys_cyrillic_ie */ "\u0451",
        /* keyspec_nordic_row1_11 ~ */
        null, null, null, null,
        /* ~ morekeys_nordic_row2_10 */
        // U+045E: "ў" CYRILLIC SMALL LETTER SHORT U
        /* keyspec_east_slavic_row1_9 */ "\u045E",
        // U+044B: "ы" CYRILLIC SMALL LETTER YERU
        /* keyspec_east_slavic_row2_2 */ "\u044B",
        // U+044D: "э" CYRILLIC SMALL LETTER E
        /* keyspec_east_slavic_row2_11 */ "\u044D",
        // U+0456: "і" CYRILLIC SMALL LETTER BYELORUSSIAN-UKRAINIAN I
        /* keyspec_east_slavic_row3_5 */ "\u0456",
        // U+044A: "ъ" CYRILLIC SMALL LETTER HARD SIGN
        /* morekeys_cyrillic_soft_sign */ "\u044A",
    };

    /* Locale bg: Bulgarian */
    private static final String[] TEXTS_bg = {
        /* morekeys_a ~ */
        null, null, null, null,
        /* ~ morekeys_u */
        // Label for "switch to alphabetic" key.
        // U+0410: "А" CYRILLIC CAPITAL LETTER A
        // U+0411: "Б" CYRILLIC CAPITAL LETTER BE
        // U+0412: "В" CYRILLIC CAPITAL LETTER VE
        /* keylabel_to_alpha */ "\u0410\u0411\u0412",
        /* morekeys_i ~ */
        null, null, null,
        /* ~ morekeys_c */
        // single_quotes of Bulgarian is default single_quotes_right_left.
        /* double_quotes */ "!text/double_9qm_lqm",
    };

    /* Locale bn_BD: Bengali (Bangladesh) */
    private static final String[] TEXTS_bn_BD = {
        /* morekeys_a ~ */
        null, null, null, null,
        /* ~ morekeys_u */
        // Label for "switch to alphabetic" key.
        // U+0995: "ক" BENGALI LETTER KA
        // U+0996: "খ" BENGALI LETTER KHA
        // U+0997: "গ" BENGALI LETTER GA
        /* keylabel_to_alpha */ "\u0995\u0996\u0997",
        /* morekeys_i ~ */
        null, null, null, null, null, null,
        /* ~ single_quotes */
        // U+09F3: "৳" BENGALI RUPEE SIGN
        /* keyspec_currency */ "\u09F3",
        /* morekeys_y ~ */
        null, null, null, null, null, null, null, null, null, null, null, null, null, null, null,
        null, null, null, null, null,
        /* ~ morekeys_cyrillic_soft_sign */
        // U+0967: "১" BENGALI DIGIT ONE
        /* keyspec_symbols_1 */ "\u09E7",
        // U+0968: "২" BENGALI DIGIT TWO
        /* keyspec_symbols_2 */ "\u09E8",
        // U+0969: "৩" BENGALI DIGIT THREE
        /* keyspec_symbols_3 */ "\u09E9",
        // U+096A: "৪" BENGALI DIGIT FOUR
        /* keyspec_symbols_4 */ "\u09EA",
        // U+096B: "৫" BENGALI DIGIT FIVE
        /* keyspec_symbols_5 */ "\u09EB",
        // U+096C: "৬" BENGALI DIGIT SIX
        /* keyspec_symbols_6 */ "\u09EC",
        // U+096D: "৭" BENGALI DIGIT SEVEN
        /* keyspec_symbols_7 */ "\u09ED",
        // U+096E: "৮" BENGALI DIGIT EIGHT
        /* keyspec_symbols_8 */ "\u09EE",
        // U+096F: "৯" BENGALI DIGIT NINE
        /* keyspec_symbols_9 */ "\u09EF",
        // U+0966: "০" BENGALI DIGIT ZERO
        /* keyspec_symbols_0 */ "\u09E6",
        // Label for "switch to symbols" key.
        /* keylabel_to_symbol */ "?\u09E7\u09E8\u09E9",
        /* additional_morekeys_symbols_1 */ "1",
        /* additional_morekeys_symbols_2 */ "2",
        /* additional_morekeys_symbols_3 */ "3",
        /* additional_morekeys_symbols_4 */ "4",
        /* additional_morekeys_symbols_5 */ "5",
        /* additional_morekeys_symbols_6 */ "6",
        /* additional_morekeys_symbols_7 */ "7",
        /* additional_morekeys_symbols_8 */ "8",
        /* additional_morekeys_symbols_9 */ "9",
        /* additional_morekeys_symbols_0 */ "0",
        /* morekeys_tablet_period */ "!autoColumnOrder!8,\\,,\u0965,?,!,!icon/zwnj_key|\u200C,!icon/zwj_key|\u200D,#,@,!text/keyspec_left_parenthesis,!text/keyspec_right_parenthesis,/,;,:,-,+,\\%",
        /* morekeys_nordic_row2_11 ~ */
        null, null, null,
        /* ~ keyspec_tablet_comma */
        // U+0964: "।" DEVANAGARI DANDA
        /* keyspec_period */ "\u0964",
        /* morekeys_period */ "!autoColumnOrder!8,\\,,\u0965,?,!,!icon/zwnj_key|\u200C,!icon/zwj_key|\u200D,#,@,!text/keyspec_left_parenthesis,!text/keyspec_right_parenthesis,/,;,:,-,+,\\%",
        /* keyspec_tablet_period */ "\u0964",
    };

    /* Locale bn_IN: Bengali (India) */
    private static final String[] TEXTS_bn_IN = {
        /* morekeys_a ~ */
        null, null, null, null,
        /* ~ morekeys_u */
        // Label for "switch to alphabetic" key.
        // U+0995: "ক" BENGALI LETTER KA
        // U+0996: "খ" BENGALI LETTER KHA
        // U+0997: "গ" BENGALI LETTER GA
        /* keylabel_to_alpha */ "\u0995\u0996\u0997",
        /* morekeys_i ~ */
        null, null, null, null, null, null,
        /* ~ single_quotes */
        // U+20B9: "₹" INDIAN RUPEE SIGN
        /* keyspec_currency */ "\u20B9",
        /* morekeys_y ~ */
        null, null, null, null, null, null, null, null, null, null, null, null, null, null, null,
        null, null, null, null, null,
        /* ~ morekeys_cyrillic_soft_sign */
        // U+0967: "১" BENGALI DIGIT ONE
        /* keyspec_symbols_1 */ "\u09E7",
        // U+0968: "২" BENGALI DIGIT TWO
        /* keyspec_symbols_2 */ "\u09E8",
        // U+0969: "৩" BENGALI DIGIT THREE
        /* keyspec_symbols_3 */ "\u09E9",
        // U+096A: "৪" BENGALI DIGIT FOUR
        /* keyspec_symbols_4 */ "\u09EA",
        // U+096B: "৫" BENGALI DIGIT FIVE
        /* keyspec_symbols_5 */ "\u09EB",
        // U+096C: "৬" BENGALI DIGIT SIX
        /* keyspec_symbols_6 */ "\u09EC",
        // U+096D: "৭" BENGALI DIGIT SEVEN
        /* keyspec_symbols_7 */ "\u09ED",
        // U+096E: "৮" BENGALI DIGIT EIGHT
        /* keyspec_symbols_8 */ "\u09EE",
        // U+096F: "৯" BENGALI DIGIT NINE
        /* keyspec_symbols_9 */ "\u09EF",
        // U+0966: "০" BENGALI DIGIT ZERO
        /* keyspec_symbols_0 */ "\u09E6",
        // Label for "switch to symbols" key.
        /* keylabel_to_symbol */ "?\u09E7\u09E8\u09E9",
        /* additional_morekeys_symbols_1 */ "1",
        /* additional_morekeys_symbols_2 */ "2",
        /* additional_morekeys_symbols_3 */ "3",
        /* additional_morekeys_symbols_4 */ "4",
        /* additional_morekeys_symbols_5 */ "5",
        /* additional_morekeys_symbols_6 */ "6",
        /* additional_morekeys_symbols_7 */ "7",
        /* additional_morekeys_symbols_8 */ "8",
        /* additional_morekeys_symbols_9 */ "9",
        /* additional_morekeys_symbols_0 */ "0",
        /* morekeys_tablet_period */ "!autoColumnOrder!8,\\,,\u0965,?,!,!icon/zwnj_key|\u200C,!icon/zwj_key|\u200D,#,@,!text/keyspec_left_parenthesis,!text/keyspec_right_parenthesis,/,;,:,-,+,\\%",
        /* morekeys_nordic_row2_11 ~ */
        null, null, null,
        /* ~ keyspec_tablet_comma */
        // U+0964: "।" DEVANAGARI DANDA
        /* keyspec_period */ "\u0964",
        /* morekeys_period */ "!autoColumnOrder!8,\\,,\u0965,?,!,!icon/zwnj_key|\u200C,!icon/zwj_key|\u200D,#,@,!text/keyspec_left_parenthesis,!text/keyspec_right_parenthesis,/,;,:,-,+,\\%",
        /* keyspec_tablet_period */ "\u0964",
    };

    /* Locale ca: Catalan */
    private static final String[] TEXTS_ca = {
        // U+00E0: "à" LATIN SMALL LETTER A WITH GRAVE
        // U+00E1: "á" LATIN SMALL LETTER A WITH ACUTE
        // U+00E4: "ä" LATIN SMALL LETTER A WITH DIAERESIS
        // U+00E2: "â" LATIN SMALL LETTER A WITH CIRCUMFLEX
        // U+00E3: "ã" LATIN SMALL LETTER A WITH TILDE
        // U+00E5: "å" LATIN SMALL LETTER A WITH RING ABOVE
        // U+0105: "ą" LATIN SMALL LETTER A WITH OGONEK
        // U+00E6: "æ" LATIN SMALL LETTER AE
        // U+0101: "ā" LATIN SMALL LETTER A WITH MACRON
        // U+00AA: "ª" FEMININE ORDINAL INDICATOR
        /* morekeys_a */ "\u00E0,\u00E1,\u00E4,\u00E2,\u00E3,\u00E5,\u0105,\u00E6,\u0101,\u00AA",
        // U+00F2: "ò" LATIN SMALL LETTER O WITH GRAVE
        // U+00F3: "ó" LATIN SMALL LETTER O WITH ACUTE
        // U+00F6: "ö" LATIN SMALL LETTER O WITH DIAERESIS
        // U+00F4: "ô" LATIN SMALL LETTER O WITH CIRCUMFLEX
        // U+00F5: "õ" LATIN SMALL LETTER O WITH TILDE
        // U+00F8: "ø" LATIN SMALL LETTER O WITH STROKE
        // U+0153: "œ" LATIN SMALL LIGATURE OE
        // U+014D: "ō" LATIN SMALL LETTER O WITH MACRON
        // U+00BA: "º" MASCULINE ORDINAL INDICATOR
        /* morekeys_o */ "\u00F2,\u00F3,\u00F6,\u00F4,\u00F5,\u00F8,\u0153,\u014D,\u00BA",
        // U+00E8: "è" LATIN SMALL LETTER E WITH GRAVE
        // U+00E9: "é" LATIN SMALL LETTER E WITH ACUTE
        // U+00EB: "ë" LATIN SMALL LETTER E WITH DIAERESIS
        // U+00EA: "ê" LATIN SMALL LETTER E WITH CIRCUMFLEX
        // U+0119: "ę" LATIN SMALL LETTER E WITH OGONEK
        // U+0117: "ė" LATIN SMALL LETTER E WITH DOT ABOVE
        // U+0113: "ē" LATIN SMALL LETTER E WITH MACRON
        /* morekeys_e */ "\u00E8,\u00E9,\u00EB,\u00EA,\u0119,\u0117,\u0113",
        // U+00FA: "ú" LATIN SMALL LETTER U WITH ACUTE
        // U+00FC: "ü" LATIN SMALL LETTER U WITH DIAERESIS
        // U+00F9: "ù" LATIN SMALL LETTER U WITH GRAVE
        // U+00FB: "û" LATIN SMALL LETTER U WITH CIRCUMFLEX
        // U+016B: "ū" LATIN SMALL LETTER U WITH MACRON
        /* morekeys_u */ "\u00FA,\u00FC,\u00F9,\u00FB,\u016B",
        /* keylabel_to_alpha */ null,
        // U+00ED: "í" LATIN SMALL LETTER I WITH ACUTE
        // U+00EF: "ï" LATIN SMALL LETTER I WITH DIAERESIS
        // U+00EC: "ì" LATIN SMALL LETTER I WITH GRAVE
        // U+00EE: "î" LATIN SMALL LETTER I WITH CIRCUMFLEX
        // U+012F: "į" LATIN SMALL LETTER I WITH OGONEK
        // U+012B: "ī" LATIN SMALL LETTER I WITH MACRON
        /* morekeys_i */ "\u00ED,\u00EF,\u00EC,\u00EE,\u012F,\u012B",
        // U+00F1: "ñ" LATIN SMALL LETTER N WITH TILDE
        // U+0144: "ń" LATIN SMALL LETTER N WITH ACUTE
        /* morekeys_n */ "\u00F1,\u0144",
        // U+00E7: "ç" LATIN SMALL LETTER C WITH CEDILLA
        // U+0107: "ć" LATIN SMALL LETTER C WITH ACUTE
        // U+010D: "č" LATIN SMALL LETTER C WITH CARON
        /* morekeys_c */ "\u00E7,\u0107,\u010D",
        /* double_quotes ~ */
        null, null, null, null, null, null, null, null,
        /* ~ morekeys_t */
        // U+00B7: "·" MIDDLE DOT
        // U+0142: "ł" LATIN SMALL LETTER L WITH STROKE
        /* morekeys_l */ "l\u00B7l,\u0142",
        /* morekeys_g ~ */
        null, null, null, null, null, null, null, null, null, null, null, null, null, null, null,
        null, null, null, null, null, null, null, null, null, null, null, null, null, null, null,
        null, null, null, null, null, null, null, null,
        /* ~ morekeys_nordic_row2_11 */
        // U+00B7: "·" MIDDLE DOT
        /* morekeys_punctuation */ "!autoColumnOrder!9,\\,,?,!,\u00B7,#,),(,/,;,',@,:,-,\",+,\\%,&",
        /* keyspec_tablet_comma ~ */
        null, null, null, null, null, null, null, null, null, null, null, null, null, null, null,
        null, null, null, null, null, null, null, null, null, null, null, null, null, null, null,
        null, null, null, null, null, null, null, null, null, null,
        /* ~ keyspec_south_slavic_row3_8 */
        /* morekeys_tablet_punctuation */ "!autoColumnOrder!8,\\,,',\u00B7,#,),(,/,;,@,:,-,\",+,\\%,&",
        // U+00E7: "ç" LATIN SMALL LETTER C WITH CEDILLA
        /* keyspec_spanish_row2_10 */ "\u00E7",
    };

    /* Locale cs: Czech */
    private static final String[] TEXTS_cs = {
        // U+00E1: "á" LATIN SMALL LETTER A WITH ACUTE
        // U+00E0: "à" LATIN SMALL LETTER A WITH GRAVE
        // U+00E2: "â" LATIN SMALL LETTER A WITH CIRCUMFLEX
        // U+00E4: "ä" LATIN SMALL LETTER A WITH DIAERESIS
        // U+00E6: "æ" LATIN SMALL LETTER AE
        // U+00E3: "ã" LATIN SMALL LETTER A WITH TILDE
        // U+00E5: "å" LATIN SMALL LETTER A WITH RING ABOVE
        // U+0101: "ā" LATIN SMALL LETTER A WITH MACRON
        /* morekeys_a */ "\u00E1,\u00E0,\u00E2,\u00E4,\u00E6,\u00E3,\u00E5,\u0101",
        // U+00F3: "ó" LATIN SMALL LETTER O WITH ACUTE
        // U+00F6: "ö" LATIN SMALL LETTER O WITH DIAERESIS
        // U+00F4: "ô" LATIN SMALL LETTER O WITH CIRCUMFLEX
        // U+00F2: "ò" LATIN SMALL LETTER O WITH GRAVE
        // U+00F5: "õ" LATIN SMALL LETTER O WITH TILDE
        // U+0153: "œ" LATIN SMALL LIGATURE OE
        // U+00F8: "ø" LATIN SMALL LETTER O WITH STROKE
        // U+014D: "ō" LATIN SMALL LETTER O WITH MACRON
        /* morekeys_o */ "\u00F3,\u00F6,\u00F4,\u00F2,\u00F5,\u0153,\u00F8,\u014D",
        // U+00E9: "é" LATIN SMALL LETTER E WITH ACUTE
        // U+011B: "ě" LATIN SMALL LETTER E WITH CARON
        // U+00E8: "è" LATIN SMALL LETTER E WITH GRAVE
        // U+00EA: "ê" LATIN SMALL LETTER E WITH CIRCUMFLEX
        // U+00EB: "ë" LATIN SMALL LETTER E WITH DIAERESIS
        // U+0119: "ę" LATIN SMALL LETTER E WITH OGONEK
        // U+0117: "ė" LATIN SMALL LETTER E WITH DOT ABOVE
        // U+0113: "ē" LATIN SMALL LETTER E WITH MACRON
        /* morekeys_e */ "\u00E9,\u011B,\u00E8,\u00EA,\u00EB,\u0119,\u0117,\u0113",
        // U+00FA: "ú" LATIN SMALL LETTER U WITH ACUTE
        // U+016F: "ů" LATIN SMALL LETTER U WITH RING ABOVE
        // U+00FB: "û" LATIN SMALL LETTER U WITH CIRCUMFLEX
        // U+00FC: "ü" LATIN SMALL LETTER U WITH DIAERESIS
        // U+00F9: "ù" LATIN SMALL LETTER U WITH GRAVE
        // U+016B: "ū" LATIN SMALL LETTER U WITH MACRON
        /* morekeys_u */ "\u00FA,\u016F,\u00FB,\u00FC,\u00F9,\u016B",
        /* keylabel_to_alpha */ null,
        // U+00ED: "í" LATIN SMALL LETTER I WITH ACUTE
        // U+00EE: "î" LATIN SMALL LETTER I WITH CIRCUMFLEX
        // U+00EF: "ï" LATIN SMALL LETTER I WITH DIAERESIS
        // U+00EC: "ì" LATIN SMALL LETTER I WITH GRAVE
        // U+012F: "į" LATIN SMALL LETTER I WITH OGONEK
        // U+012B: "ī" LATIN SMALL LETTER I WITH MACRON
        /* morekeys_i */ "\u00ED,\u00EE,\u00EF,\u00EC,\u012F,\u012B",
        // U+0148: "ň" LATIN SMALL LETTER N WITH CARON
        // U+00F1: "ñ" LATIN SMALL LETTER N WITH TILDE
        // U+0144: "ń" LATIN SMALL LETTER N WITH ACUTE
        /* morekeys_n */ "\u0148,\u00F1,\u0144",
        // U+010D: "č" LATIN SMALL LETTER C WITH CARON
        // U+00E7: "ç" LATIN SMALL LETTER C WITH CEDILLA
        // U+0107: "ć" LATIN SMALL LETTER C WITH ACUTE
        /* morekeys_c */ "\u010D,\u00E7,\u0107",
        /* double_quotes */ "!text/double_9qm_lqm",
        // U+0161: "š" LATIN SMALL LETTER S WITH CARON
        // U+00DF: "ß" LATIN SMALL LETTER SHARP S
        // U+015B: "ś" LATIN SMALL LETTER S WITH ACUTE
        /* morekeys_s */ "\u0161,\u00DF,\u015B",
        /* single_quotes */ "!text/single_9qm_lqm",
        /* keyspec_currency */ null,
        // U+00FD: "ý" LATIN SMALL LETTER Y WITH ACUTE
        // U+00FF: "ÿ" LATIN SMALL LETTER Y WITH DIAERESIS
        /* morekeys_y */ "\u00FD,\u00FF",
        // U+017E: "ž" LATIN SMALL LETTER Z WITH CARON
        // U+017A: "ź" LATIN SMALL LETTER Z WITH ACUTE
        // U+017C: "ż" LATIN SMALL LETTER Z WITH DOT ABOVE
        /* morekeys_z */ "\u017E,\u017A,\u017C",
        // U+010F: "ď" LATIN SMALL LETTER D WITH CARON
        /* morekeys_d */ "\u010F",
        // U+0165: "ť" LATIN SMALL LETTER T WITH CARON
        /* morekeys_t */ "\u0165",
        /* morekeys_l */ null,
        /* morekeys_g */ null,
        /* single_angle_quotes */ "!text/single_raqm_laqm",
        /* double_angle_quotes */ "!text/double_raqm_laqm",
        // U+0159: "ř" LATIN SMALL LETTER R WITH CARON
        /* morekeys_r */ "\u0159",
    };

    /* Locale da: Danish */
    private static final String[] TEXTS_da = {
        // U+00E5: "å" LATIN SMALL LETTER A WITH RING ABOVE
        // U+00E6: "æ" LATIN SMALL LETTER AE
        // U+00E1: "á" LATIN SMALL LETTER A WITH ACUTE
        // U+00E4: "ä" LATIN SMALL LETTER A WITH DIAERESIS
        // U+00E0: "à" LATIN SMALL LETTER A WITH GRAVE
        // U+00E2: "â" LATIN SMALL LETTER A WITH CIRCUMFLEX
        // U+00E3: "ã" LATIN SMALL LETTER A WITH TILDE
        // U+0101: "ā" LATIN SMALL LETTER A WITH MACRON
        /* morekeys_a */ "\u00E5,\u00E6,\u00E1,\u00E4,\u00E0,\u00E2,\u00E3,\u0101",
        // U+00F8: "ø" LATIN SMALL LETTER O WITH STROKE
        // U+00F6: "ö" LATIN SMALL LETTER O WITH DIAERESIS
        // U+00F3: "ó" LATIN SMALL LETTER O WITH ACUTE
        // U+00F4: "ô" LATIN SMALL LETTER O WITH CIRCUMFLEX
        // U+00F2: "ò" LATIN SMALL LETTER O WITH GRAVE
        // U+00F5: "õ" LATIN SMALL LETTER O WITH TILDE
        // U+0153: "œ" LATIN SMALL LIGATURE OE
        // U+014D: "ō" LATIN SMALL LETTER O WITH MACRON
        /* morekeys_o */ "\u00F8,\u00F6,\u00F3,\u00F4,\u00F2,\u00F5,\u0153,\u014D",
        // U+00E9: "é" LATIN SMALL LETTER E WITH ACUTE
        // U+00EB: "ë" LATIN SMALL LETTER E WITH DIAERESIS
        /* morekeys_e */ "\u00E9,\u00EB",
        // U+00FA: "ú" LATIN SMALL LETTER U WITH ACUTE
        // U+00FC: "ü" LATIN SMALL LETTER U WITH DIAERESIS
        // U+00FB: "û" LATIN SMALL LETTER U WITH CIRCUMFLEX
        // U+00F9: "ù" LATIN SMALL LETTER U WITH GRAVE
        // U+016B: "ū" LATIN SMALL LETTER U WITH MACRON
        /* morekeys_u */ "\u00FA,\u00FC,\u00FB,\u00F9,\u016B",
        /* keylabel_to_alpha */ null,
        // U+00ED: "í" LATIN SMALL LETTER I WITH ACUTE
        // U+00EF: "ï" LATIN SMALL LETTER I WITH DIAERESIS
        /* morekeys_i */ "\u00ED,\u00EF",
        // U+00F1: "ñ" LATIN SMALL LETTER N WITH TILDE
        // U+0144: "ń" LATIN SMALL LETTER N WITH ACUTE
        /* morekeys_n */ "\u00F1,\u0144",
        /* morekeys_c */ null,
        /* double_quotes */ "!text/double_9qm_lqm",
        // U+00DF: "ß" LATIN SMALL LETTER SHARP S
        // U+015B: "ś" LATIN SMALL LETTER S WITH ACUTE
        // U+0161: "š" LATIN SMALL LETTER S WITH CARON
        /* morekeys_s */ "\u00DF,\u015B,\u0161",
        /* single_quotes */ "!text/single_9qm_lqm",
        /* keyspec_currency */ null,
        // U+00FD: "ý" LATIN SMALL LETTER Y WITH ACUTE
        // U+00FF: "ÿ" LATIN SMALL LETTER Y WITH DIAERESIS
        /* morekeys_y */ "\u00FD,\u00FF",
        /* morekeys_z */ null,
        // U+00F0: "ð" LATIN SMALL LETTER ETH
        /* morekeys_d */ "\u00F0",
        /* morekeys_t */ null,
        // U+0142: "ł" LATIN SMALL LETTER L WITH STROKE
        /* morekeys_l */ "\u0142",
        /* morekeys_g */ null,
        /* single_angle_quotes */ "!text/single_raqm_laqm",
        /* double_angle_quotes */ "!text/double_raqm_laqm",
        /* morekeys_r ~ */
        null, null, null,
        /* ~ morekeys_cyrillic_ie */
        // U+00E5: "å" LATIN SMALL LETTER A WITH RING ABOVE
        /* keyspec_nordic_row1_11 */ "\u00E5",
        // U+00E6: "æ" LATIN SMALL LETTER AE
        /* keyspec_nordic_row2_10 */ "\u00E6",
        // U+00F8: "ø" LATIN SMALL LETTER O WITH STROKE
        /* keyspec_nordic_row2_11 */ "\u00F8",
        // U+00E4: "ä" LATIN SMALL LETTER A WITH DIAERESIS
        /* morekeys_nordic_row2_10 */ "\u00E4",
        /* keyspec_east_slavic_row1_9 ~ */
        null, null, null, null, null, null, null, null, null, null, null, null, null, null, null,
        null, null, null, null, null, null, null, null, null, null, null, null,
        /* ~ morekeys_tablet_period */
        // U+00F6: "ö" LATIN SMALL LETTER O WITH DIAERESIS
        /* morekeys_nordic_row2_11 */ "\u00F6",
    };

    /* Locale de: German */
    private static final String[] TEXTS_de = {
        // U+00E4: "ä" LATIN SMALL LETTER A WITH DIAERESIS
        // U+00E2: "â" LATIN SMALL LETTER A WITH CIRCUMFLEX
        // U+00E0: "à" LATIN SMALL LETTER A WITH GRAVE
        // U+00E1: "á" LATIN SMALL LETTER A WITH ACUTE
        // U+00E6: "æ" LATIN SMALL LETTER AE
        // U+00E3: "ã" LATIN SMALL LETTER A WITH TILDE
        // U+00E5: "å" LATIN SMALL LETTER A WITH RING ABOVE
        // U+0101: "ā" LATIN SMALL LETTER A WITH MACRON
        /* morekeys_a */ "\u00E4,%,\u00E2,\u00E0,\u00E1,\u00E6,\u00E3,\u00E5,\u0101",
        // U+00F6: "ö" LATIN SMALL LETTER O WITH DIAERESIS
        // U+00F4: "ô" LATIN SMALL LETTER O WITH CIRCUMFLEX
        // U+00F2: "ò" LATIN SMALL LETTER O WITH GRAVE
        // U+00F3: "ó" LATIN SMALL LETTER O WITH ACUTE
        // U+00F5: "õ" LATIN SMALL LETTER O WITH TILDE
        // U+0153: "œ" LATIN SMALL LIGATURE OE
        // U+00F8: "ø" LATIN SMALL LETTER O WITH STROKE
        // U+014D: "ō" LATIN SMALL LETTER O WITH MACRON
        /* morekeys_o */ "\u00F6,%,\u00F4,\u00F2,\u00F3,\u00F5,\u0153,\u00F8,\u014D",
        // U+00E9: "é" LATIN SMALL LETTER E WITH ACUTE
        // U+00E8: "è" LATIN SMALL LETTER E WITH GRAVE
        // U+00EA: "ê" LATIN SMALL LETTER E WITH CIRCUMFLEX
        // U+00EB: "ë" LATIN SMALL LETTER E WITH DIAERESIS
        // U+0117: "ė" LATIN SMALL LETTER E WITH DOT ABOVE
        /* morekeys_e */ "\u00E9,\u00E8,\u00EA,\u00EB,\u0117",
        // U+00FC: "ü" LATIN SMALL LETTER U WITH DIAERESIS
        // U+00FB: "û" LATIN SMALL LETTER U WITH CIRCUMFLEX
        // U+00F9: "ù" LATIN SMALL LETTER U WITH GRAVE
        // U+00FA: "ú" LATIN SMALL LETTER U WITH ACUTE
        // U+016B: "ū" LATIN SMALL LETTER U WITH MACRON
        /* morekeys_u */ "\u00FC,%,\u00FB,\u00F9,\u00FA,\u016B",
        /* keylabel_to_alpha */ null,
        /* morekeys_i */ null,
        // U+00F1: "ñ" LATIN SMALL LETTER N WITH TILDE
        // U+0144: "ń" LATIN SMALL LETTER N WITH ACUTE
        /* morekeys_n */ "\u00F1,\u0144",
        /* morekeys_c */ null,
        /* double_quotes */ "!text/double_9qm_lqm",
        // U+00DF: "ß" LATIN SMALL LETTER SHARP S
        // U+015B: "ś" LATIN SMALL LETTER S WITH ACUTE
        // U+0161: "š" LATIN SMALL LETTER S WITH CARON
        /* morekeys_s */ "\u00DF,%,\u015B,\u0161",
        /* single_quotes */ "!text/single_9qm_lqm",
        /* keyspec_currency ~ */
        null, null, null, null, null, null, null,
        /* ~ morekeys_g */
        /* single_angle_quotes */ "!text/single_raqm_laqm",
        /* double_angle_quotes */ "!text/double_raqm_laqm",
        /* morekeys_r ~ */
        null, null, null, null, null, null, null, null, null, null, null, null, null, null, null,
        null, null, null, null, null, null, null, null, null, null, null, null, null, null, null,
        null, null, null, null, null, null, null, null, null, null,
        /* ~ keyspec_tablet_period */
        // U+00FC: "ü" LATIN SMALL LETTER U WITH DIAERESIS
        /* keyspec_swiss_row1_11 */ "\u00FC",
        // U+00F6: "ö" LATIN SMALL LETTER O WITH DIAERESIS
        /* keyspec_swiss_row2_10 */ "\u00F6",
        // U+00E4: "ä" LATIN SMALL LETTER A WITH DIAERESIS
        /* keyspec_swiss_row2_11 */ "\u00E4",
        // U+00E8: "è" LATIN SMALL LETTER E WITH GRAVE
        /* morekeys_swiss_row1_11 */ "\u00E8",
        // U+00E9: "é" LATIN SMALL LETTER E WITH ACUTE
        /* morekeys_swiss_row2_10 */ "\u00E9",
        // U+00E0: "à" LATIN SMALL LETTER A WITH GRAVE
        /* morekeys_swiss_row2_11 */ "\u00E0",
    };

    /* Locale el: Greek */
    private static final String[] TEXTS_el = {
        /* morekeys_a ~ */
        null, null, null, null,
        /* ~ morekeys_u */
        // Label for "switch to alphabetic" key.
        // U+0391: "Α" GREEK CAPITAL LETTER ALPHA
        // U+0392: "Β" GREEK CAPITAL LETTER BETA
        // U+0393: "Γ" GREEK CAPITAL LETTER GAMMA
        /* keylabel_to_alpha */ "\u0391\u0392\u0393",
    };

    /* Locale en: English */
    private static final String[] TEXTS_en = {
        // U+00E0: "à" LATIN SMALL LETTER A WITH GRAVE
        // U+00E1: "á" LATIN SMALL LETTER A WITH ACUTE
        // U+00E2: "â" LATIN SMALL LETTER A WITH CIRCUMFLEX
        // U+00E4: "ä" LATIN SMALL LETTER A WITH DIAERESIS
        // U+00E6: "æ" LATIN SMALL LETTER AE
        // U+00E3: "ã" LATIN SMALL LETTER A WITH TILDE
        // U+00E5: "å" LATIN SMALL LETTER A WITH RING ABOVE
        // U+0101: "ā" LATIN SMALL LETTER A WITH MACRON
        /* morekeys_a */ "\u00E0,\u00E1,\u00E2,\u00E4,\u00E6,\u00E3,\u00E5,\u0101",
        // U+00F3: "ó" LATIN SMALL LETTER O WITH ACUTE
        // U+00F4: "ô" LATIN SMALL LETTER O WITH CIRCUMFLEX
        // U+00F6: "ö" LATIN SMALL LETTER O WITH DIAERESIS
        // U+00F2: "ò" LATIN SMALL LETTER O WITH GRAVE
        // U+0153: "œ" LATIN SMALL LIGATURE OE
        // U+00F8: "ø" LATIN SMALL LETTER O WITH STROKE
        // U+014D: "ō" LATIN SMALL LETTER O WITH MACRON
        // U+00F5: "õ" LATIN SMALL LETTER O WITH TILDE
        /* morekeys_o */ "\u00F3,\u00F4,\u00F6,\u00F2,\u0153,\u00F8,\u014D,\u00F5",
        // U+00E9: "é" LATIN SMALL LETTER E WITH ACUTE
        // U+00E8: "è" LATIN SMALL LETTER E WITH GRAVE
        // U+00EA: "ê" LATIN SMALL LETTER E WITH CIRCUMFLEX
        // U+00EB: "ë" LATIN SMALL LETTER E WITH DIAERESIS
        // U+0113: "ē" LATIN SMALL LETTER E WITH MACRON
        /* morekeys_e */ "\u00E9,\u00E8,\u00EA,\u00EB,\u0113",
        // U+00FA: "ú" LATIN SMALL LETTER U WITH ACUTE
        // U+00FB: "û" LATIN SMALL LETTER U WITH CIRCUMFLEX
        // U+00FC: "ü" LATIN SMALL LETTER U WITH DIAERESIS
        // U+00F9: "ù" LATIN SMALL LETTER U WITH GRAVE
        // U+016B: "ū" LATIN SMALL LETTER U WITH MACRON
        /* morekeys_u */ "\u00FA,\u00FB,\u00FC,\u00F9,\u016B",
        /* keylabel_to_alpha */ null,
        // U+00ED: "í" LATIN SMALL LETTER I WITH ACUTE
        // U+00EE: "î" LATIN SMALL LETTER I WITH CIRCUMFLEX
        // U+00EF: "ï" LATIN SMALL LETTER I WITH DIAERESIS
        // U+012B: "ī" LATIN SMALL LETTER I WITH MACRON
        // U+00EC: "ì" LATIN SMALL LETTER I WITH GRAVE
        /* morekeys_i */ "\u00ED,\u00EE,\u00EF,\u012B,\u00EC",
        // U+00F1: "ñ" LATIN SMALL LETTER N WITH TILDE
        /* morekeys_n */ "\u00F1",
        // U+00E7: "ç" LATIN SMALL LETTER C WITH CEDILLA
        /* morekeys_c */ "\u00E7",
        /* double_quotes */ null,
        // U+00DF: "ß" LATIN SMALL LETTER SHARP S
        /* morekeys_s */ "\u00DF",
    };

    /* Locale eo: Esperanto */
    private static final String[] TEXTS_eo = {
        // U+00E1: "á" LATIN SMALL LETTER A WITH ACUTE
        // U+00E0: "à" LATIN SMALL LETTER A WITH GRAVE
        // U+00E2: "â" LATIN SMALL LETTER A WITH CIRCUMFLEX
        // U+00E4: "ä" LATIN SMALL LETTER A WITH DIAERESIS
        // U+00E6: "æ" LATIN SMALL LETTER AE
        // U+00E3: "ã" LATIN SMALL LETTER A WITH TILDE
        // U+00E5: "å" LATIN SMALL LETTER A WITH RING ABOVE
        // U+0101: "ā" LATIN SMALL LETTER A WITH MACRON
        // U+0103: "ă" LATIN SMALL LETTER A WITH BREVE
        // U+0105: "ą" LATIN SMALL LETTER A WITH OGONEK
        // U+00AA: "ª" FEMININE ORDINAL INDICATOR
        /* morekeys_a */ "\u00E1,\u00E0,\u00E2,\u00E4,\u00E6,\u00E3,\u00E5,\u0101,\u0103,\u0105,\u00AA",
        // U+00F3: "ó" LATIN SMALL LETTER O WITH ACUTE
        // U+00F6: "ö" LATIN SMALL LETTER O WITH DIAERESIS
        // U+00F4: "ô" LATIN SMALL LETTER O WITH CIRCUMFLEX
        // U+00F2: "ò" LATIN SMALL LETTER O WITH GRAVE
        // U+00F5: "õ" LATIN SMALL LETTER O WITH TILDE
        // U+0153: "œ" LATIN SMALL LIGATURE OE
        // U+00F8: "ø" LATIN SMALL LETTER O WITH STROKE
        // U+014D: "ō" LATIN SMALL LETTER O WITH MACRON
        // U+0151: "ő" LATIN SMALL LETTER O WITH DOUBLE ACUTE
        // U+00BA: "º" MASCULINE ORDINAL INDICATOR
        /* morekeys_o */ "\u00F3,\u00F6,\u00F4,\u00F2,\u00F5,\u0153,\u00F8,\u014D,\u0151,\u00BA",
        // U+00E9: "é" LATIN SMALL LETTER E WITH ACUTE
        // U+011B: "ě" LATIN SMALL LETTER E WITH CARON
        // U+00E8: "è" LATIN SMALL LETTER E WITH GRAVE
        // U+00EA: "ê" LATIN SMALL LETTER E WITH CIRCUMFLEX
        // U+00EB: "ë" LATIN SMALL LETTER E WITH DIAERESIS
        // U+0119: "ę" LATIN SMALL LETTER E WITH OGONEK
        // U+0117: "ė" LATIN SMALL LETTER E WITH DOT ABOVE
        // U+0113: "ē" LATIN SMALL LETTER E WITH MACRON
        /* morekeys_e */ "\u00E9,\u011B,\u00E8,\u00EA,\u00EB,\u0119,\u0117,\u0113",
        // U+00FA: "ú" LATIN SMALL LETTER U WITH ACUTE
        // U+016F: "ů" LATIN SMALL LETTER U WITH RING ABOVE
        // U+00FB: "û" LATIN SMALL LETTER U WITH CIRCUMFLEX
        // U+00FC: "ü" LATIN SMALL LETTER U WITH DIAERESIS
        // U+00F9: "ù" LATIN SMALL LETTER U WITH GRAVE
        // U+016B: "ū" LATIN SMALL LETTER U WITH MACRON
        // U+0169: "ũ" LATIN SMALL LETTER U WITH TILDE
        // U+0171: "ű" LATIN SMALL LETTER U WITH DOUBLE ACUTE
        // U+0173: "ų" LATIN SMALL LETTER U WITH OGONEK
        // U+00B5: "µ" MICRO SIGN
        /* morekeys_u */ "\u00FA,\u016F,\u00FB,\u00FC,\u00F9,\u016B,\u0169,\u0171,\u0173,\u00B5",
        /* keylabel_to_alpha */ null,
        // U+00ED: "í" LATIN SMALL LETTER I WITH ACUTE
        // U+00EE: "î" LATIN SMALL LETTER I WITH CIRCUMFLEX
        // U+00EF: "ï" LATIN SMALL LETTER I WITH DIAERESIS
        // U+0129: "ĩ" LATIN SMALL LETTER I WITH TILDE
        // U+00EC: "ì" LATIN SMALL LETTER I WITH GRAVE
        // U+012F: "į" LATIN SMALL LETTER I WITH OGONEK
        // U+012B: "ī" LATIN SMALL LETTER I WITH MACRON
        // U+0131: "ı" LATIN SMALL LETTER DOTLESS I
        // U+0133: "ĳ" LATIN SMALL LIGATURE IJ
        /* morekeys_i */ "\u00ED,\u00EE,\u00EF,\u0129,\u00EC,\u012F,\u012B,\u0131,\u0133",
        // U+00F1: "ñ" LATIN SMALL LETTER N WITH TILDE
        // U+0144: "ń" LATIN SMALL LETTER N WITH ACUTE
        // U+0146: "ņ" LATIN SMALL LETTER N WITH CEDILLA
        // U+0148: "ň" LATIN SMALL LETTER N WITH CARON
        // U+0149: "ŉ" LATIN SMALL LETTER N PRECEDED BY APOSTROPHE
        // U+014B: "ŋ" LATIN SMALL LETTER ENG
        /* morekeys_n */ "\u00F1,\u0144,\u0146,\u0148,\u0149,\u014B",
        // U+0107: "ć" LATIN SMALL LETTER C WITH ACUTE
        // U+010D: "č" LATIN SMALL LETTER C WITH CARON
        // U+00E7: "ç" LATIN SMALL LETTER C WITH CEDILLA
        // U+010B: "ċ" LATIN SMALL LETTER C WITH DOT ABOVE
        /* morekeys_c */ "\u0107,\u010D,\u00E7,\u010B",
        /* double_quotes */ null,
        // U+00DF: "ß" LATIN SMALL LETTER SHARP S
        // U+0161: "š" LATIN SMALL LETTER S WITH CARON
        // U+015B: "ś" LATIN SMALL LETTER S WITH ACUTE
        // U+0219: "ș" LATIN SMALL LETTER S WITH COMMA BELOW
        // U+015F: "ş" LATIN SMALL LETTER S WITH CEDILLA
        /* morekeys_s */ "\u00DF,\u0161,\u015B,\u0219,\u015F",
        /* single_quotes */ null,
        /* keyspec_currency */ null,
        // U+00FD: "ý" LATIN SMALL LETTER Y WITH ACUTE
        // U+0177: "ŷ" LATIN SMALL LETTER Y WITH CIRCUMFLEX
        // U+00FF: "ÿ" LATIN SMALL LETTER Y WITH DIAERESIS
        // U+00FE: "þ" LATIN SMALL LETTER THORN
        /* morekeys_y */ "y,\u00FD,\u0177,\u00FF,\u00FE",
        // U+017A: "ź" LATIN SMALL LETTER Z WITH ACUTE
        // U+017C: "ż" LATIN SMALL LETTER Z WITH DOT ABOVE
        // U+017E: "ž" LATIN SMALL LETTER Z WITH CARON
        /* morekeys_z */ "\u017A,\u017C,\u017E",
        // U+00F0: "ð" LATIN SMALL LETTER ETH
        // U+010F: "ď" LATIN SMALL LETTER D WITH CARON
        // U+0111: "đ" LATIN SMALL LETTER D WITH STROKE
        /* morekeys_d */ "\u00F0,\u010F,\u0111",
        // U+0165: "ť" LATIN SMALL LETTER T WITH CARON
        // U+021B: "ț" LATIN SMALL LETTER T WITH COMMA BELOW
        // U+0163: "ţ" LATIN SMALL LETTER T WITH CEDILLA
        // U+0167: "ŧ" LATIN SMALL LETTER T WITH STROKE
        /* morekeys_t */ "\u0165,\u021B,\u0163,\u0167",
        // U+013A: "ĺ" LATIN SMALL LETTER L WITH ACUTE
        // U+013C: "ļ" LATIN SMALL LETTER L WITH CEDILLA
        // U+013E: "ľ" LATIN SMALL LETTER L WITH CARON
        // U+0140: "ŀ" LATIN SMALL LETTER L WITH MIDDLE DOT
        // U+0142: "ł" LATIN SMALL LETTER L WITH STROKE
        /* morekeys_l */ "\u013A,\u013C,\u013E,\u0140,\u0142",
        // U+011F: "ğ" LATIN SMALL LETTER G WITH BREVE
        // U+0121: "ġ" LATIN SMALL LETTER G WITH DOT ABOVE
        // U+0123: "ģ" LATIN SMALL LETTER G WITH CEDILLA
        /* morekeys_g */ "\u011F,\u0121,\u0123",
        /* single_angle_quotes */ null,
        /* double_angle_quotes */ null,
        // U+0159: "ř" LATIN SMALL LETTER R WITH CARON
        // U+0155: "ŕ" LATIN SMALL LETTER R WITH ACUTE
        // U+0157: "ŗ" LATIN SMALL LETTER R WITH CEDILLA
        /* morekeys_r */ "\u0159,\u0155,\u0157",
        // U+0137: "ķ" LATIN SMALL LETTER K WITH CEDILLA
        // U+0138: "ĸ" LATIN SMALL LETTER KRA
        /* morekeys_k */ "\u0137,\u0138",
        /* morekeys_cyrillic_ie ~ */
        null, null, null, null, null, null, null, null, null, null, null, null, null, null, null,
        null, null, null, null, null, null, null, null, null, null, null, null, null, null, null,
        null, null, null, null, null, null, null, null, null, null, null, null, null, null, null,
        null, null, null, null, null, null, null, null, null, null, null, null, null, null, null,
        null, null,
        /* ~ morekeys_question */
        // U+0125: "ĥ" LATIN SMALL LETTER H WITH CIRCUMFLEX
        // U+0127: "ħ" LATIN SMALL LETTER H WITH STROKE
        /* morekeys_h */ "\u0125,\u0127",
        // U+0175: "ŵ" LATIN SMALL LETTER W WITH CIRCUMFLEX
        /* morekeys_w */ "w,\u0175",
        /* morekeys_east_slavic_row2_2 ~ */
        null, null, null, null, null, null, null, null, null, null, null,
        /* ~ morekeys_tablet_punctuation */
        // U+0135: "ĵ" LATIN SMALL LETTER J WITH CIRCUMFLEX
        /* keyspec_spanish_row2_10 */ "\u0135",
        /* morekeys_bullet ~ */
        null, null, null, null, null, null, null, null, null,
        null, null, null, null,
        /* ~ label_wait_key */
        // U+0175: "ŵ" LATIN SMALL LETTER W WITH CIRCUMFLEX
        /* morekeys_v */ "w,\u0175",
        /* morekeys_j */ null,
        /* morekeys_q */ "q",
        /* morekeys_x */ "x",
        // U+015D: "ŝ" LATIN SMALL LETTER S WITH CIRCUMFLEX
        /* keyspec_q */ "\u015D",
        // U+011D: "ĝ" LATIN SMALL LETTER G WITH CIRCUMFLEX
        /* keyspec_w */ "\u011D",
        // U+016D: "ŭ" LATIN SMALL LETTER U WITH BREVE
        /* keyspec_y */ "\u016D",
        // U+0109: "ĉ" LATIN SMALL LETTER C WITH CIRCUMFLEX
        /* keyspec_x */ "\u0109",
    };

    /* Locale es: Spanish */
    private static final String[] TEXTS_es = {
        // U+00E1: "á" LATIN SMALL LETTER A WITH ACUTE
        // U+00E0: "à" LATIN SMALL LETTER A WITH GRAVE
        // U+00E4: "ä" LATIN SMALL LETTER A WITH DIAERESIS
        // U+00E2: "â" LATIN SMALL LETTER A WITH CIRCUMFLEX
        // U+00E3: "ã" LATIN SMALL LETTER A WITH TILDE
        // U+00E5: "å" LATIN SMALL LETTER A WITH RING ABOVE
        // U+0105: "ą" LATIN SMALL LETTER A WITH OGONEK
        // U+00E6: "æ" LATIN SMALL LETTER AE
        // U+0101: "ā" LATIN SMALL LETTER A WITH MACRON
        // U+00AA: "ª" FEMININE ORDINAL INDICATOR
        /* morekeys_a */ "\u00E1,\u00E0,\u00E4,\u00E2,\u00E3,\u00E5,\u0105,\u00E6,\u0101,\u00AA",
        // U+00F3: "ó" LATIN SMALL LETTER O WITH ACUTE
        // U+00F2: "ò" LATIN SMALL LETTER O WITH GRAVE
        // U+00F6: "ö" LATIN SMALL LETTER O WITH DIAERESIS
        // U+00F4: "ô" LATIN SMALL LETTER O WITH CIRCUMFLEX
        // U+00F5: "õ" LATIN SMALL LETTER O WITH TILDE
        // U+00F8: "ø" LATIN SMALL LETTER O WITH STROKE
        // U+0153: "œ" LATIN SMALL LIGATURE OE
        // U+014D: "ō" LATIN SMALL LETTER O WITH MACRON
        // U+00BA: "º" MASCULINE ORDINAL INDICATOR
        /* morekeys_o */ "\u00F3,\u00F2,\u00F6,\u00F4,\u00F5,\u00F8,\u0153,\u014D,\u00BA",
        // U+00E9: "é" LATIN SMALL LETTER E WITH ACUTE
        // U+00E8: "è" LATIN SMALL LETTER E WITH GRAVE
        // U+00EB: "ë" LATIN SMALL LETTER E WITH DIAERESIS
        // U+00EA: "ê" LATIN SMALL LETTER E WITH CIRCUMFLEX
        // U+0119: "ę" LATIN SMALL LETTER E WITH OGONEK
        // U+0117: "ė" LATIN SMALL LETTER E WITH DOT ABOVE
        // U+0113: "ē" LATIN SMALL LETTER E WITH MACRON
        /* morekeys_e */ "\u00E9,\u00E8,\u00EB,\u00EA,\u0119,\u0117,\u0113",
        // U+00FA: "ú" LATIN SMALL LETTER U WITH ACUTE
        // U+00FC: "ü" LATIN SMALL LETTER U WITH DIAERESIS
        // U+00F9: "ù" LATIN SMALL LETTER U WITH GRAVE
        // U+00FB: "û" LATIN SMALL LETTER U WITH CIRCUMFLEX
        // U+016B: "ū" LATIN SMALL LETTER U WITH MACRON
        /* morekeys_u */ "\u00FA,\u00FC,\u00F9,\u00FB,\u016B",
        /* keylabel_to_alpha */ null,
        // U+00ED: "í" LATIN SMALL LETTER I WITH ACUTE
        // U+00EF: "ï" LATIN SMALL LETTER I WITH DIAERESIS
        // U+00EC: "ì" LATIN SMALL LETTER I WITH GRAVE
        // U+00EE: "î" LATIN SMALL LETTER I WITH CIRCUMFLEX
        // U+012F: "į" LATIN SMALL LETTER I WITH OGONEK
        // U+012B: "ī" LATIN SMALL LETTER I WITH MACRON
        /* morekeys_i */ "\u00ED,\u00EF,\u00EC,\u00EE,\u012F,\u012B",
        // U+00F1: "ñ" LATIN SMALL LETTER N WITH TILDE
        // U+0144: "ń" LATIN SMALL LETTER N WITH ACUTE
        /* morekeys_n */ "\u00F1,\u0144",
        // U+00E7: "ç" LATIN SMALL LETTER C WITH CEDILLA
        // U+0107: "ć" LATIN SMALL LETTER C WITH ACUTE
        // U+010D: "č" LATIN SMALL LETTER C WITH CARON
        /* morekeys_c */ "\u00E7,\u0107,\u010D",
        /* double_quotes ~ */
        null, null, null, null, null, null, null, null, null, null, null, null, null, null, null,
        null, null, null, null, null, null, null, null, null, null, null, null, null, null, null,
        null, null, null, null, null, null, null, null, null, null, null, null, null, null, null,
        null, null,
        /* ~ morekeys_nordic_row2_11 */
        // U+00A1: "¡" INVERTED EXCLAMATION MARK
        // U+00BF: "¿" INVERTED QUESTION MARK
        /* morekeys_punctuation */ "!autoColumnOrder!9,\\,,?,!,#,),(,/,;,\u00A1,',@,:,-,\",+,\\%,&,\u00BF",
    };

    /* Locale et_EE: Estonian (Estonia) */
    private static final String[] TEXTS_et_EE = {
        // U+00E4: "ä" LATIN SMALL LETTER A WITH DIAERESIS
        // U+0101: "ā" LATIN SMALL LETTER A WITH MACRON
        // U+00E0: "à" LATIN SMALL LETTER A WITH GRAVE
        // U+00E1: "á" LATIN SMALL LETTER A WITH ACUTE
        // U+00E2: "â" LATIN SMALL LETTER A WITH CIRCUMFLEX
        // U+00E3: "ã" LATIN SMALL LETTER A WITH TILDE
        // U+00E5: "å" LATIN SMALL LETTER A WITH RING ABOVE
        // U+00E6: "æ" LATIN SMALL LETTER AE
        // U+0105: "ą" LATIN SMALL LETTER A WITH OGONEK
        /* morekeys_a */ "\u00E4,\u0101,\u00E0,\u00E1,\u00E2,\u00E3,\u00E5,\u00E6,\u0105",
        // U+00F6: "ö" LATIN SMALL LETTER O WITH DIAERESIS
        // U+00F5: "õ" LATIN SMALL LETTER O WITH TILDE
        // U+00F2: "ò" LATIN SMALL LETTER O WITH GRAVE
        // U+00F3: "ó" LATIN SMALL LETTER O WITH ACUTE
        // U+00F4: "ô" LATIN SMALL LETTER O WITH CIRCUMFLEX
        // U+0153: "œ" LATIN SMALL LIGATURE OE
        // U+0151: "ő" LATIN SMALL LETTER O WITH DOUBLE ACUTE
        // U+00F8: "ø" LATIN SMALL LETTER O WITH STROKE
        /* morekeys_o */ "\u00F6,\u00F5,\u00F2,\u00F3,\u00F4,\u0153,\u0151,\u00F8",
        // U+0113: "ē" LATIN SMALL LETTER E WITH MACRON
        // U+00E8: "è" LATIN SMALL LETTER E WITH GRAVE
        // U+0117: "ė" LATIN SMALL LETTER E WITH DOT ABOVE
        // U+00E9: "é" LATIN SMALL LETTER E WITH ACUTE
        // U+00EA: "ê" LATIN SMALL LETTER E WITH CIRCUMFLEX
        // U+00EB: "ë" LATIN SMALL LETTER E WITH DIAERESIS
        // U+0119: "ę" LATIN SMALL LETTER E WITH OGONEK
        // U+011B: "ě" LATIN SMALL LETTER E WITH CARON
        /* morekeys_e */ "\u0113,\u00E8,\u0117,\u00E9,\u00EA,\u00EB,\u0119,\u011B",
        // U+00FC: "ü" LATIN SMALL LETTER U WITH DIAERESIS
        // U+016B: "ū" LATIN SMALL LETTER U WITH MACRON
        // U+0173: "ų" LATIN SMALL LETTER U WITH OGONEK
        // U+00F9: "ù" LATIN SMALL LETTER U WITH GRAVE
        // U+00FA: "ú" LATIN SMALL LETTER U WITH ACUTE
        // U+00FB: "û" LATIN SMALL LETTER U WITH CIRCUMFLEX
        // U+016F: "ů" LATIN SMALL LETTER U WITH RING ABOVE
        // U+0171: "ű" LATIN SMALL LETTER U WITH DOUBLE ACUTE
        /* morekeys_u */ "\u00FC,\u016B,\u0173,\u00F9,\u00FA,\u00FB,\u016F,\u0171",
        /* keylabel_to_alpha */ null,
        // U+012B: "ī" LATIN SMALL LETTER I WITH MACRON
        // U+00EC: "ì" LATIN SMALL LETTER I WITH GRAVE
        // U+012F: "į" LATIN SMALL LETTER I WITH OGONEK
        // U+00ED: "í" LATIN SMALL LETTER I WITH ACUTE
        // U+00EE: "î" LATIN SMALL LETTER I WITH CIRCUMFLEX
        // U+00EF: "ï" LATIN SMALL LETTER I WITH DIAERESIS
        // U+0131: "ı" LATIN SMALL LETTER DOTLESS I
        /* morekeys_i */ "\u012B,\u00EC,\u012F,\u00ED,\u00EE,\u00EF,\u0131",
        // U+0146: "ņ" LATIN SMALL LETTER N WITH CEDILLA
        // U+00F1: "ñ" LATIN SMALL LETTER N WITH TILDE
        // U+0144: "ń" LATIN SMALL LETTER N WITH ACUTE
        /* morekeys_n */ "\u0146,\u00F1,\u0144",
        // U+010D: "č" LATIN SMALL LETTER C WITH CARON
        // U+00E7: "ç" LATIN SMALL LETTER C WITH CEDILLA
        // U+0107: "ć" LATIN SMALL LETTER C WITH ACUTE
        /* morekeys_c */ "\u010D,\u00E7,\u0107",
        /* double_quotes */ "!text/double_9qm_lqm",
        // U+0161: "š" LATIN SMALL LETTER S WITH CARON
        // U+00DF: "ß" LATIN SMALL LETTER SHARP S
        // U+015B: "ś" LATIN SMALL LETTER S WITH ACUTE
        // U+015F: "ş" LATIN SMALL LETTER S WITH CEDILLA
        /* morekeys_s */ "\u0161,\u00DF,\u015B,\u015F",
        /* single_quotes */ "!text/single_9qm_lqm",
        /* keyspec_currency */ null,
        // U+00FD: "ý" LATIN SMALL LETTER Y WITH ACUTE
        // U+00FF: "ÿ" LATIN SMALL LETTER Y WITH DIAERESIS
        /* morekeys_y */ "\u00FD,\u00FF",
        // U+017E: "ž" LATIN SMALL LETTER Z WITH CARON
        // U+017C: "ż" LATIN SMALL LETTER Z WITH DOT ABOVE
        // U+017A: "ź" LATIN SMALL LETTER Z WITH ACUTE
        /* morekeys_z */ "\u017E,\u017C,\u017A",
        // U+010F: "ď" LATIN SMALL LETTER D WITH CARON
        /* morekeys_d */ "\u010F",
        // U+0163: "ţ" LATIN SMALL LETTER T WITH CEDILLA
        // U+0165: "ť" LATIN SMALL LETTER T WITH CARON
        /* morekeys_t */ "\u0163,\u0165",
        // U+013C: "ļ" LATIN SMALL LETTER L WITH CEDILLA
        // U+0142: "ł" LATIN SMALL LETTER L WITH STROKE
        // U+013A: "ĺ" LATIN SMALL LETTER L WITH ACUTE
        // U+013E: "ľ" LATIN SMALL LETTER L WITH CARON
        /* morekeys_l */ "\u013C,\u0142,\u013A,\u013E",
        // U+0123: "ģ" LATIN SMALL LETTER G WITH CEDILLA
        // U+011F: "ğ" LATIN SMALL LETTER G WITH BREVE
        /* morekeys_g */ "\u0123,\u011F",
        /* single_angle_quotes */ null,
        /* double_angle_quotes */ null,
        // U+0157: "ŗ" LATIN SMALL LETTER R WITH CEDILLA
        // U+0159: "ř" LATIN SMALL LETTER R WITH CARON
        // U+0155: "ŕ" LATIN SMALL LETTER R WITH ACUTE
        /* morekeys_r */ "\u0157,\u0159,\u0155",
        // U+0137: "ķ" LATIN SMALL LETTER K WITH CEDILLA
        /* morekeys_k */ "\u0137",
        /* morekeys_cyrillic_ie */ null,
        // U+00FC: "ü" LATIN SMALL LETTER U WITH DIAERESIS
        /* keyspec_nordic_row1_11 */ "\u00FC",
        // U+00F6: "ö" LATIN SMALL LETTER O WITH DIAERESIS
        /* keyspec_nordic_row2_10 */ "\u00F6",
        // U+00E4: "ä" LATIN SMALL LETTER A WITH DIAERESIS
        /* keyspec_nordic_row2_11 */ "\u00E4",
        // U+00F5: "õ" LATIN SMALL LETTER O WITH TILDE
        /* morekeys_nordic_row2_10 */ "\u00F5",
    };

    /* Locale eu_ES: Basque (Spain) */
    private static final String[] TEXTS_eu_ES = {
        // U+00E1: "á" LATIN SMALL LETTER A WITH ACUTE
        // U+00E0: "à" LATIN SMALL LETTER A WITH GRAVE
        // U+00E4: "ä" LATIN SMALL LETTER A WITH DIAERESIS
        // U+00E2: "â" LATIN SMALL LETTER A WITH CIRCUMFLEX
        // U+00E3: "ã" LATIN SMALL LETTER A WITH TILDE
        // U+00E5: "å" LATIN SMALL LETTER A WITH RING ABOVE
        // U+0105: "ą" LATIN SMALL LETTER A WITH OGONEK
        // U+00E6: "æ" LATIN SMALL LETTER AE
        // U+0101: "ā" LATIN SMALL LETTER A WITH MACRON
        // U+00AA: "ª" FEMININE ORDINAL INDICATOR
        /* morekeys_a */ "\u00E1,\u00E0,\u00E4,\u00E2,\u00E3,\u00E5,\u0105,\u00E6,\u0101,\u00AA",
        // U+00F3: "ó" LATIN SMALL LETTER O WITH ACUTE
        // U+00F2: "ò" LATIN SMALL LETTER O WITH GRAVE
        // U+00F6: "ö" LATIN SMALL LETTER O WITH DIAERESIS
        // U+00F4: "ô" LATIN SMALL LETTER O WITH CIRCUMFLEX
        // U+00F5: "õ" LATIN SMALL LETTER O WITH TILDE
        // U+00F8: "ø" LATIN SMALL LETTER O WITH STROKE
        // U+0153: "œ" LATIN SMALL LIGATURE OE
        // U+014D: "ō" LATIN SMALL LETTER O WITH MACRON
        // U+00BA: "º" MASCULINE ORDINAL INDICATOR
        /* morekeys_o */ "\u00F3,\u00F2,\u00F6,\u00F4,\u00F5,\u00F8,\u0153,\u014D,\u00BA",
        // U+00E9: "é" LATIN SMALL LETTER E WITH ACUTE
        // U+00E8: "è" LATIN SMALL LETTER E WITH GRAVE
        // U+00EB: "ë" LATIN SMALL LETTER E WITH DIAERESIS
        // U+00EA: "ê" LATIN SMALL LETTER E WITH CIRCUMFLEX
        // U+0119: "ę" LATIN SMALL LETTER E WITH OGONEK
        // U+0117: "ė" LATIN SMALL LETTER E WITH DOT ABOVE
        // U+0113: "ē" LATIN SMALL LETTER E WITH MACRON
        /* morekeys_e */ "\u00E9,\u00E8,\u00EB,\u00EA,\u0119,\u0117,\u0113",
        // U+00FA: "ú" LATIN SMALL LETTER U WITH ACUTE
        // U+00FC: "ü" LATIN SMALL LETTER U WITH DIAERESIS
        // U+00F9: "ù" LATIN SMALL LETTER U WITH GRAVE
        // U+00FB: "û" LATIN SMALL LETTER U WITH CIRCUMFLEX
        // U+016B: "ū" LATIN SMALL LETTER U WITH MACRON
        /* morekeys_u */ "\u00FA,\u00FC,\u00F9,\u00FB,\u016B",
        /* keylabel_to_alpha */ null,
        // U+00ED: "í" LATIN SMALL LETTER I WITH ACUTE
        // U+00EF: "ï" LATIN SMALL LETTER I WITH DIAERESIS
        // U+00EC: "ì" LATIN SMALL LETTER I WITH GRAVE
        // U+00EE: "î" LATIN SMALL LETTER I WITH CIRCUMFLEX
        // U+012F: "į" LATIN SMALL LETTER I WITH OGONEK
        // U+012B: "ī" LATIN SMALL LETTER I WITH MACRON
        /* morekeys_i */ "\u00ED,\u00EF,\u00EC,\u00EE,\u012F,\u012B",
        // U+00F1: "ñ" LATIN SMALL LETTER N WITH TILDE
        // U+0144: "ń" LATIN SMALL LETTER N WITH ACUTE
        /* morekeys_n */ "\u00F1,\u0144",
        // U+00E7: "ç" LATIN SMALL LETTER C WITH CEDILLA
        // U+0107: "ć" LATIN SMALL LETTER C WITH ACUTE
        // U+010D: "č" LATIN SMALL LETTER C WITH CARON
        /* morekeys_c */ "\u00E7,\u0107,\u010D",
    };

    /* Locale fa: Persian */
    private static final String[] TEXTS_fa = {
        /* morekeys_a ~ */
        null, null, null, null,
        /* ~ morekeys_u */
        // Label for "switch to alphabetic" key.
        // U+0627: "ا" ARABIC LETTER ALEF
        // U+200C: ZERO WIDTH NON-JOINER
        // U+0628: "ب" ARABIC LETTER BEH
        // U+067E: "پ" ARABIC LETTER PEH
        /* keylabel_to_alpha */ "\u0627\u200C\u0628\u200C\u067E",
        /* morekeys_i ~ */
        null, null, null, null, null, null,
        /* ~ single_quotes */
        // U+FDFC: "﷼" RIAL SIGN
        /* keyspec_currency */ "\uFDFC",
        /* morekeys_y ~ */
        null, null, null, null, null, null, null, null, null, null, null, null, null, null, null,
        null, null, null, null, null,
        /* ~ morekeys_cyrillic_soft_sign */
        // U+06F1: "۱" EXTENDED ARABIC-INDIC DIGIT ONE
        /* keyspec_symbols_1 */ "\u06F1",
        // U+06F2: "۲" EXTENDED ARABIC-INDIC DIGIT TWO
        /* keyspec_symbols_2 */ "\u06F2",
        // U+06F3: "۳" EXTENDED ARABIC-INDIC DIGIT THREE
        /* keyspec_symbols_3 */ "\u06F3",
        // U+06F4: "۴" EXTENDED ARABIC-INDIC DIGIT FOUR
        /* keyspec_symbols_4 */ "\u06F4",
        // U+06F5: "۵" EXTENDED ARABIC-INDIC DIGIT FIVE
        /* keyspec_symbols_5 */ "\u06F5",
        // U+06F6: "۶" EXTENDED ARABIC-INDIC DIGIT SIX
        /* keyspec_symbols_6 */ "\u06F6",
        // U+06F7: "۷" EXTENDED ARABIC-INDIC DIGIT SEVEN
        /* keyspec_symbols_7 */ "\u06F7",
        // U+06F8: "۸" EXTENDED ARABIC-INDIC DIGIT EIGHT
        /* keyspec_symbols_8 */ "\u06F8",
        // U+06F9: "۹" EXTENDED ARABIC-INDIC DIGIT NINE
        /* keyspec_symbols_9 */ "\u06F9",
        // U+06F0: "۰" EXTENDED ARABIC-INDIC DIGIT ZERO
        /* keyspec_symbols_0 */ "\u06F0",
        // Label for "switch to symbols" key.
        // U+061F: "؟" ARABIC QUESTION MARK
        /* keylabel_to_symbol */ "\u06F3\u06F2\u06F1\u061F",
        /* additional_morekeys_symbols_1 */ "1",
        /* additional_morekeys_symbols_2 */ "2",
        /* additional_morekeys_symbols_3 */ "3",
        /* additional_morekeys_symbols_4 */ "4",
        /* additional_morekeys_symbols_5 */ "5",
        /* additional_morekeys_symbols_6 */ "6",
        /* additional_morekeys_symbols_7 */ "7",
        /* additional_morekeys_symbols_8 */ "8",
        /* additional_morekeys_symbols_9 */ "9",
        // U+066B: "٫" ARABIC DECIMAL SEPARATOR
        // U+066C: "٬" ARABIC THOUSANDS SEPARATOR
        /* additional_morekeys_symbols_0 */ "0,\u066B,\u066C",
        /* morekeys_tablet_period */ "!text/morekeys_arabic_diacritics",
        /* morekeys_nordic_row2_11 */ null,
        /* morekeys_punctuation */ null,
        // U+060C: "،" ARABIC COMMA
        // U+061B: "؛" ARABIC SEMICOLON
        // U+061F: "؟" ARABIC QUESTION MARK
        // U+00AB: "«" LEFT-POINTING DOUBLE ANGLE QUOTATION MARK
        // U+00BB: "»" RIGHT-POINTING DOUBLE ANGLE QUOTATION MARK
        /* keyspec_tablet_comma */ "\u060C",
        /* keyspec_period */ null,
        /* morekeys_period */ "!text/morekeys_arabic_diacritics",
        /* keyspec_tablet_period ~ */
        null, null, null, null, null, null, null,
        /* ~ morekeys_swiss_row2_11 */
        // U+2605: "★" BLACK STAR
        // U+066D: "٭" ARABIC FIVE POINTED STAR
        /* morekeys_star */ "\u2605,\u066D",
        /* keyspec_left_parenthesis */ "(|)",
        /* keyspec_right_parenthesis */ ")|(",
        /* keyspec_left_square_bracket */ "[|]",
        /* keyspec_right_square_bracket */ "]|[",
        /* keyspec_left_curly_bracket */ "{|}",
        /* keyspec_right_curly_bracket */ "}|{",
        /* keyspec_less_than */ "<|>",
        /* keyspec_greater_than */ ">|<",
        /* keyspec_less_than_equal */ "\u2264|\u2265",
        /* keyspec_greater_than_equal */ "\u2265|\u2264",
        /* keyspec_left_double_angle_quote */ "\u00AB|\u00BB",
        /* keyspec_right_double_angle_quote */ "\u00BB|\u00AB",
        /* keyspec_left_single_angle_quote */ "\u2039|\u203A",
        /* keyspec_right_single_angle_quote */ "\u203A|\u2039",
        // U+060C: "،" ARABIC COMMA
        /* keyspec_comma */ "\u060C",
        /* morekeys_tablet_comma */ "!fixedColumnOrder!4,:,!,\u061F,\u061B,-,!text/keyspec_left_double_angle_quote,!text/keyspec_right_double_angle_quote",
        // U+064B: "ً" ARABIC FATHATAN
        /* keyhintlabel_period */ "\u064B",
        // U+00BF: "¿" INVERTED QUESTION MARK
        /* morekeys_question */ "?,\u00BF",
        /* morekeys_h ~ */
        null, null, null, null, null, null, null, null, null, null, null, null, null,
        /* ~ keyspec_spanish_row2_10 */
        // U+266A: "♪" EIGHTH NOTE
        /* morekeys_bullet */ "\u266A",
        // The all letters need to be mirrored are found at
        // http://www.unicode.org/Public/6.1.0/ucd/BidiMirroring.txt
        // U+FD3E: "﴾" ORNATE LEFT PARENTHESIS
        // U+FD3F: "﴿" ORNATE RIGHT PARENTHESIS
        /* morekeys_left_parenthesis */ "!fixedColumnOrder!4,\uFD3E|\uFD3F,!text/keyspecs_left_parenthesis_more_keys",
        /* morekeys_right_parenthesis */ "!fixedColumnOrder!4,\uFD3F|\uFD3E,!text/keyspecs_right_parenthesis_more_keys",
        // U+0655: "ٕ" ARABIC HAMZA BELOW
        // U+0652: "ْ" ARABIC SUKUN
        // U+0651: "ّ" ARABIC SHADDA
        // U+064C: "ٌ" ARABIC DAMMATAN
        // U+064D: "ٍ" ARABIC KASRATAN
        // U+064B: "ً" ARABIC FATHATAN
        // U+0654: "ٔ" ARABIC HAMZA ABOVE
        // U+0656: "ٖ" ARABIC SUBSCRIPT ALEF
        // U+0670: "ٰ" ARABIC LETTER SUPERSCRIPT ALEF
        // U+0653: "ٓ" ARABIC MADDAH ABOVE
        // U+064F: "ُ" ARABIC DAMMA
        // U+0650: "ِ" ARABIC KASRA
        // U+064E: "َ" ARABIC FATHA
        // U+0640: "ـ" ARABIC TATWEEL
        // In order to make Tatweel easily distinguishable from other punctuations, we use consecutive Tatweels only for its displayed label.
        // Note: The space character is needed as a preceding letter to draw Arabic diacritics characters correctly.
        /* morekeys_arabic_diacritics */ "!fixedColumnOrder!7, \u0655|\u0655, \u0652|\u0652, \u0651|\u0651, \u064C|\u064C, \u064D|\u064D, \u064B|\u064B, \u0654|\u0654, \u0656|\u0656, \u0670|\u0670, \u0653|\u0653, \u064F|\u064F, \u0650|\u0650, \u064E|\u064E,\u0640\u0640\u0640|\u0640",
        /* keyhintlabel_tablet_comma */ "\u061F",
        /* keyhintlabel_tablet_period */ "\u064B",
        /* keyspec_symbols_question */ "\u061F",
        /* keyspec_symbols_semicolon */ "\u061B",
        // U+066A: "٪" ARABIC PERCENT SIGN
        /* keyspec_symbols_percent */ "\u066A",
        /* morekeys_symbols_semicolon */ ";",
        // U+2030: "‰" PER MILLE SIGN
        /* morekeys_symbols_percent */ "\\%,\u2030",
        null, null, null, null, null, null, null, null, null,
        /* ~ morekeys_plus */
        // U+2264: "≤" LESS-THAN OR EQUAL TO
        // U+2265: "≥" GREATER-THAN EQUAL TO
        // U+00AB: "«" LEFT-POINTING DOUBLE ANGLE QUOTATION MARK
        // U+00BB: "»" RIGHT-POINTING DOUBLE ANGLE QUOTATION MARK
        // U+2039: "‹" SINGLE LEFT-POINTING ANGLE QUOTATION MARK
        // U+203A: "›" SINGLE RIGHT-POINTING ANGLE QUOTATION MARK
        /* morekeys_less_than */ "!fixedColumnOrder!3,!text/keyspec_left_single_angle_quote,!text/keyspec_less_than_equal,!text/keyspec_less_than",
        /* morekeys_greater_than */ "!fixedColumnOrder!3,!text/keyspec_right_single_angle_quote,!text/keyspec_greater_than_equal,!text/keyspec_greater_than",
    };

    /* Locale fi: Finnish */
    private static final String[] TEXTS_fi = {
        // U+00E4: "ä" LATIN SMALL LETTER A WITH DIAERESIS
        // U+00E5: "å" LATIN SMALL LETTER A WITH RING ABOVE
        // U+00E6: "æ" LATIN SMALL LETTER AE
        // U+00E0: "à" LATIN SMALL LETTER A WITH GRAVE
        // U+00E1: "á" LATIN SMALL LETTER A WITH ACUTE
        // U+00E2: "â" LATIN SMALL LETTER A WITH CIRCUMFLEX
        // U+00E3: "ã" LATIN SMALL LETTER A WITH TILDE
        // U+0101: "ā" LATIN SMALL LETTER A WITH MACRON
        /* morekeys_a */ "\u00E4,\u00E5,\u00E6,\u00E0,\u00E1,\u00E2,\u00E3,\u0101",
        // U+00F6: "ö" LATIN SMALL LETTER O WITH DIAERESIS
        // U+00F8: "ø" LATIN SMALL LETTER O WITH STROKE
        // U+00F4: "ô" LATIN SMALL LETTER O WITH CIRCUMFLEX
        // U+00F2: "ò" LATIN SMALL LETTER O WITH GRAVE
        // U+00F3: "ó" LATIN SMALL LETTER O WITH ACUTE
        // U+00F5: "õ" LATIN SMALL LETTER O WITH TILDE
        // U+0153: "œ" LATIN SMALL LIGATURE OE
        // U+014D: "ō" LATIN SMALL LETTER O WITH MACRON
        /* morekeys_o */ "\u00F6,\u00F8,\u00F4,\u00F2,\u00F3,\u00F5,\u0153,\u014D",
        /* morekeys_e */ null,
        // U+00FC: "ü" LATIN SMALL LETTER U WITH DIAERESIS
        /* morekeys_u */ "\u00FC",
        /* keylabel_to_alpha ~ */
        null, null, null, null, null,
        /* ~ double_quotes */
        // U+0161: "š" LATIN SMALL LETTER S WITH CARON
        // U+00DF: "ß" LATIN SMALL LETTER SHARP S
        // U+015B: "ś" LATIN SMALL LETTER S WITH ACUTE
        /* morekeys_s */ "\u0161,\u00DF,\u015B",
        /* single_quotes ~ */
        null, null, null,
        /* ~ morekeys_y */
        // U+017E: "ž" LATIN SMALL LETTER Z WITH CARON
        // U+017A: "ź" LATIN SMALL LETTER Z WITH ACUTE
        // U+017C: "ż" LATIN SMALL LETTER Z WITH DOT ABOVE
        /* morekeys_z */ "\u017E,\u017A,\u017C",
        /* morekeys_d ~ */
        null, null, null, null, null, null, null, null, null,
        /* ~ morekeys_cyrillic_ie */
        // U+00E5: "å" LATIN SMALL LETTER A WITH RING ABOVE
        /* keyspec_nordic_row1_11 */ "\u00E5",
        // U+00F6: "ö" LATIN SMALL LETTER O WITH DIAERESIS
        /* keyspec_nordic_row2_10 */ "\u00F6",
        // U+00E4: "ä" LATIN SMALL LETTER A WITH DIAERESIS
        /* keyspec_nordic_row2_11 */ "\u00E4",
        // U+00F8: "ø" LATIN SMALL LETTER O WITH STROKE
        /* morekeys_nordic_row2_10 */ "\u00F8",
        /* keyspec_east_slavic_row1_9 ~ */
        null, null, null, null, null, null, null, null, null, null, null, null, null, null, null,
        null, null, null, null, null, null, null, null, null, null, null, null,
        /* ~ morekeys_tablet_period */
        // U+00E6: "æ" LATIN SMALL LETTER AE
        /* morekeys_nordic_row2_11 */ "\u00E6",
    };

    /* Locale fr: French */
    private static final String[] TEXTS_fr = {
        // U+00E0: "à" LATIN SMALL LETTER A WITH GRAVE
        // U+00E2: "â" LATIN SMALL LETTER A WITH CIRCUMFLEX
        // U+00E6: "æ" LATIN SMALL LETTER AE
        // U+00E1: "á" LATIN SMALL LETTER A WITH ACUTE
        // U+00E4: "ä" LATIN SMALL LETTER A WITH DIAERESIS
        // U+00E3: "ã" LATIN SMALL LETTER A WITH TILDE
        // U+00E5: "å" LATIN SMALL LETTER A WITH RING ABOVE
        // U+0101: "ā" LATIN SMALL LETTER A WITH MACRON
        // U+00AA: "ª" FEMININE ORDINAL INDICATOR
        /* morekeys_a */ "\u00E0,\u00E2,%,\u00E6,\u00E1,\u00E4,\u00E3,\u00E5,\u0101,\u00AA",
        // U+00F4: "ô" LATIN SMALL LETTER O WITH CIRCUMFLEX
        // U+0153: "œ" LATIN SMALL LIGATURE OE
        // U+00F6: "ö" LATIN SMALL LETTER O WITH DIAERESIS
        // U+00F2: "ò" LATIN SMALL LETTER O WITH GRAVE
        // U+00F3: "ó" LATIN SMALL LETTER O WITH ACUTE
        // U+00F5: "õ" LATIN SMALL LETTER O WITH TILDE
        // U+00F8: "ø" LATIN SMALL LETTER O WITH STROKE
        // U+014D: "ō" LATIN SMALL LETTER O WITH MACRON
        // U+00BA: "º" MASCULINE ORDINAL INDICATOR
        /* morekeys_o */ "\u00F4,\u0153,%,\u00F6,\u00F2,\u00F3,\u00F5,\u00F8,\u014D,\u00BA",
        // U+00E9: "é" LATIN SMALL LETTER E WITH ACUTE
        // U+00E8: "è" LATIN SMALL LETTER E WITH GRAVE
        // U+00EA: "ê" LATIN SMALL LETTER E WITH CIRCUMFLEX
        // U+00EB: "ë" LATIN SMALL LETTER E WITH DIAERESIS
        // U+0119: "ę" LATIN SMALL LETTER E WITH OGONEK
        // U+0117: "ė" LATIN SMALL LETTER E WITH DOT ABOVE
        // U+0113: "ē" LATIN SMALL LETTER E WITH MACRON
        /* morekeys_e */ "\u00E9,\u00E8,\u00EA,\u00EB,%,\u0119,\u0117,\u0113",
        // U+00F9: "ù" LATIN SMALL LETTER U WITH GRAVE
        // U+00FB: "û" LATIN SMALL LETTER U WITH CIRCUMFLEX
        // U+00FC: "ü" LATIN SMALL LETTER U WITH DIAERESIS
        // U+00FA: "ú" LATIN SMALL LETTER U WITH ACUTE
        // U+016B: "ū" LATIN SMALL LETTER U WITH MACRON
        /* morekeys_u */ "\u00F9,\u00FB,%,\u00FC,\u00FA,\u016B",
        /* keylabel_to_alpha */ null,
        // U+00EE: "î" LATIN SMALL LETTER I WITH CIRCUMFLEX
        // U+00EF: "ï" LATIN SMALL LETTER I WITH DIAERESIS
        // U+00EC: "ì" LATIN SMALL LETTER I WITH GRAVE
        // U+00ED: "í" LATIN SMALL LETTER I WITH ACUTE
        // U+012F: "į" LATIN SMALL LETTER I WITH OGONEK
        // U+012B: "ī" LATIN SMALL LETTER I WITH MACRON
        /* morekeys_i */ "\u00EE,%,\u00EF,\u00EC,\u00ED,\u012F,\u012B",
        /* morekeys_n */ null,
        // U+00E7: "ç" LATIN SMALL LETTER C WITH CEDILLA
        // U+0107: "ć" LATIN SMALL LETTER C WITH ACUTE
        // U+010D: "č" LATIN SMALL LETTER C WITH CARON
        /* morekeys_c */ "\u00E7,%,\u0107,\u010D",
        /* double_quotes ~ */
        null, null, null, null,
        /* ~ keyspec_currency */
        // U+00FF: "ÿ" LATIN SMALL LETTER Y WITH DIAERESIS
        /* morekeys_y */ "%,\u00FF",
        /* morekeys_z ~ */
        null, null, null, null, null, null, null, null, null, null, null, null, null, null, null,
        null, null, null, null, null, null, null, null, null, null, null, null, null, null, null,
        null, null, null, null, null, null, null, null, null, null, null, null, null, null, null,
        null, null,
        /* ~ keyspec_tablet_period */
        // U+00E8: "è" LATIN SMALL LETTER E WITH GRAVE
        /* keyspec_swiss_row1_11 */ "\u00E8",
        // U+00E9: "é" LATIN SMALL LETTER E WITH ACUTE
        /* keyspec_swiss_row2_10 */ "\u00E9",
        // U+00E0: "à" LATIN SMALL LETTER A WITH GRAVE
        /* keyspec_swiss_row2_11 */ "\u00E0",
        // U+00FC: "ü" LATIN SMALL LETTER U WITH DIAERESIS
        /* morekeys_swiss_row1_11 */ "\u00FC",
        // U+00F6: "ö" LATIN SMALL LETTER O WITH DIAERESIS
        /* morekeys_swiss_row2_10 */ "\u00F6",
        // U+00E4: "ä" LATIN SMALL LETTER A WITH DIAERESIS
        /* morekeys_swiss_row2_11 */ "\u00E4",
    };

    /* Locale gl_ES: Gallegan (Spain) */
    private static final String[] TEXTS_gl_ES = {
        // U+00E1: "á" LATIN SMALL LETTER A WITH ACUTE
        // U+00E0: "à" LATIN SMALL LETTER A WITH GRAVE
        // U+00E4: "ä" LATIN SMALL LETTER A WITH DIAERESIS
        // U+00E2: "â" LATIN SMALL LETTER A WITH CIRCUMFLEX
        // U+00E3: "ã" LATIN SMALL LETTER A WITH TILDE
        // U+00E5: "å" LATIN SMALL LETTER A WITH RING ABOVE
        // U+0105: "ą" LATIN SMALL LETTER A WITH OGONEK
        // U+00E6: "æ" LATIN SMALL LETTER AE
        // U+0101: "ā" LATIN SMALL LETTER A WITH MACRON
        // U+00AA: "ª" FEMININE ORDINAL INDICATOR
        /* morekeys_a */ "\u00E1,\u00E0,\u00E4,\u00E2,\u00E3,\u00E5,\u0105,\u00E6,\u0101,\u00AA",
        // U+00F3: "ó" LATIN SMALL LETTER O WITH ACUTE
        // U+00F2: "ò" LATIN SMALL LETTER O WITH GRAVE
        // U+00F6: "ö" LATIN SMALL LETTER O WITH DIAERESIS
        // U+00F4: "ô" LATIN SMALL LETTER O WITH CIRCUMFLEX
        // U+00F5: "õ" LATIN SMALL LETTER O WITH TILDE
        // U+00F8: "ø" LATIN SMALL LETTER O WITH STROKE
        // U+0153: "œ" LATIN SMALL LIGATURE OE
        // U+014D: "ō" LATIN SMALL LETTER O WITH MACRON
        // U+00BA: "º" MASCULINE ORDINAL INDICATOR
        /* morekeys_o */ "\u00F3,\u00F2,\u00F6,\u00F4,\u00F5,\u00F8,\u0153,\u014D,\u00BA",
        // U+00E9: "é" LATIN SMALL LETTER E WITH ACUTE
        // U+00E8: "è" LATIN SMALL LETTER E WITH GRAVE
        // U+00EB: "ë" LATIN SMALL LETTER E WITH DIAERESIS
        // U+00EA: "ê" LATIN SMALL LETTER E WITH CIRCUMFLEX
        // U+0119: "ę" LATIN SMALL LETTER E WITH OGONEK
        // U+0117: "ė" LATIN SMALL LETTER E WITH DOT ABOVE
        // U+0113: "ē" LATIN SMALL LETTER E WITH MACRON
        /* morekeys_e */ "\u00E9,\u00E8,\u00EB,\u00EA,\u0119,\u0117,\u0113",
        // U+00FA: "ú" LATIN SMALL LETTER U WITH ACUTE
        // U+00FC: "ü" LATIN SMALL LETTER U WITH DIAERESIS
        // U+00F9: "ù" LATIN SMALL LETTER U WITH GRAVE
        // U+00FB: "û" LATIN SMALL LETTER U WITH CIRCUMFLEX
        // U+016B: "ū" LATIN SMALL LETTER U WITH MACRON
        /* morekeys_u */ "\u00FA,\u00FC,\u00F9,\u00FB,\u016B",
        /* keylabel_to_alpha */ null,
        // U+00ED: "í" LATIN SMALL LETTER I WITH ACUTE
        // U+00EF: "ï" LATIN SMALL LETTER I WITH DIAERESIS
        // U+00EC: "ì" LATIN SMALL LETTER I WITH GRAVE
        // U+00EE: "î" LATIN SMALL LETTER I WITH CIRCUMFLEX
        // U+012F: "į" LATIN SMALL LETTER I WITH OGONEK
        // U+012B: "ī" LATIN SMALL LETTER I WITH MACRON
        /* morekeys_i */ "\u00ED,\u00EF,\u00EC,\u00EE,\u012F,\u012B",
        // U+00F1: "ñ" LATIN SMALL LETTER N WITH TILDE
        // U+0144: "ń" LATIN SMALL LETTER N WITH ACUTE
        /* morekeys_n */ "\u00F1,\u0144",
        // U+00E7: "ç" LATIN SMALL LETTER C WITH CEDILLA
        // U+0107: "ć" LATIN SMALL LETTER C WITH ACUTE
        // U+010D: "č" LATIN SMALL LETTER C WITH CARON
        /* morekeys_c */ "\u00E7,\u0107,\u010D",
    };

    /* Locale hi: Hindi */
    private static final String[] TEXTS_hi = {
        /* morekeys_a ~ */
        null, null, null, null,
        /* ~ morekeys_u */
        // Label for "switch to alphabetic" key.
        // U+0915: "क" DEVANAGARI LETTER KA
        // U+0916: "ख" DEVANAGARI LETTER KHA
        // U+0917: "ग" DEVANAGARI LETTER GA
        /* keylabel_to_alpha */ "\u0915\u0916\u0917",
        /* morekeys_i ~ */
        null, null, null, null, null, null,
        /* ~ single_quotes */
        // U+20B9: "₹" INDIAN RUPEE SIGN
        /* keyspec_currency */ "\u20B9",
        /* morekeys_y ~ */
        null, null, null, null, null, null, null, null, null, null, null, null, null, null, null,
        null, null, null, null, null,
        /* ~ morekeys_cyrillic_soft_sign */
        // U+0967: "१" DEVANAGARI DIGIT ONE
        /* keyspec_symbols_1 */ "\u0967",
        // U+0968: "२" DEVANAGARI DIGIT TWO
        /* keyspec_symbols_2 */ "\u0968",
        // U+0969: "३" DEVANAGARI DIGIT THREE
        /* keyspec_symbols_3 */ "\u0969",
        // U+096A: "४" DEVANAGARI DIGIT FOUR
        /* keyspec_symbols_4 */ "\u096A",
        // U+096B: "५" DEVANAGARI DIGIT FIVE
        /* keyspec_symbols_5 */ "\u096B",
        // U+096C: "६" DEVANAGARI DIGIT SIX
        /* keyspec_symbols_6 */ "\u096C",
        // U+096D: "७" DEVANAGARI DIGIT SEVEN
        /* keyspec_symbols_7 */ "\u096D",
        // U+096E: "८" DEVANAGARI DIGIT EIGHT
        /* keyspec_symbols_8 */ "\u096E",
        // U+096F: "९" DEVANAGARI DIGIT NINE
        /* keyspec_symbols_9 */ "\u096F",
        // U+0966: "०" DEVANAGARI DIGIT ZERO
        /* keyspec_symbols_0 */ "\u0966",
        // Label for "switch to symbols" key.
        /* keylabel_to_symbol */ "?\u0967\u0968\u0969",
        /* additional_morekeys_symbols_1 */ "1",
        /* additional_morekeys_symbols_2 */ "2",
        /* additional_morekeys_symbols_3 */ "3",
        /* additional_morekeys_symbols_4 */ "4",
        /* additional_morekeys_symbols_5 */ "5",
        /* additional_morekeys_symbols_6 */ "6",
        /* additional_morekeys_symbols_7 */ "7",
        /* additional_morekeys_symbols_8 */ "8",
        /* additional_morekeys_symbols_9 */ "9",
        /* additional_morekeys_symbols_0 */ "0",
        /* morekeys_tablet_period */ "!autoColumnOrder!8,\\,,.,',#,),(,/,;,@,:,-,\",+,\\%,&",
        /* morekeys_nordic_row2_11 ~ */
        null, null, null,
        /* ~ keyspec_tablet_comma */
        // U+0964: "।" DEVANAGARI DANDA
        /* keyspec_period */ "\u0964",
        /* morekeys_period */ "!autoColumnOrder!9,\\,,.,?,!,#,),(,/,;,',@,:,-,\",+,\\%,&",
        /* keyspec_tablet_period */ "\u0964",
    };

    /* Locale hi_ZZ: Hindi (ZZ) */
    private static final String[] TEXTS_hi_ZZ = {
        /* morekeys_a ~ */
        null, null, null, null, null, null, null, null, null, null, null,
        /* ~ single_quotes */
        // U+20B9: "₹" INDIAN RUPEE SIGN
        /* keyspec_currency */ "\u20B9"
    };

    /* Locale hr: Croatian */
    private static final String[] TEXTS_hr = {
        /* morekeys_a ~ */
        null, null, null, null, null, null,
        /* ~ morekeys_i */
        // U+00F1: "ñ" LATIN SMALL LETTER N WITH TILDE
        // U+0144: "ń" LATIN SMALL LETTER N WITH ACUTE
        /* morekeys_n */ "\u00F1,\u0144",
        // U+010D: "č" LATIN SMALL LETTER C WITH CARON
        // U+0107: "ć" LATIN SMALL LETTER C WITH ACUTE
        // U+00E7: "ç" LATIN SMALL LETTER C WITH CEDILLA
        /* morekeys_c */ "\u010D,\u0107,\u00E7",
        /* double_quotes */ "!text/double_9qm_rqm",
        // U+0161: "š" LATIN SMALL LETTER S WITH CARON
        // U+015B: "ś" LATIN SMALL LETTER S WITH ACUTE
        // U+00DF: "ß" LATIN SMALL LETTER SHARP S
        /* morekeys_s */ "\u0161,\u015B,\u00DF",
        /* single_quotes */ "!text/single_9qm_rqm",
        /* keyspec_currency */ null,
        /* morekeys_y */ null,
        // U+017E: "ž" LATIN SMALL LETTER Z WITH CARON
        // U+017A: "ź" LATIN SMALL LETTER Z WITH ACUTE
        // U+017C: "ż" LATIN SMALL LETTER Z WITH DOT ABOVE
        /* morekeys_z */ "\u017E,\u017A,\u017C",
        // U+0111: "đ" LATIN SMALL LETTER D WITH STROKE
        /* morekeys_d */ "\u0111",
        /* morekeys_t ~ */
        null, null, null,
        /* ~ morekeys_g */
        /* single_angle_quotes */ "!text/single_raqm_laqm",
        /* double_angle_quotes */ "!text/double_raqm_laqm",
    };

    /* Locale hu: Hungarian */
    private static final String[] TEXTS_hu = {
        // U+00E1: "á" LATIN SMALL LETTER A WITH ACUTE
        // U+00E0: "à" LATIN SMALL LETTER A WITH GRAVE
        // U+00E2: "â" LATIN SMALL LETTER A WITH CIRCUMFLEX
        // U+00E4: "ä" LATIN SMALL LETTER A WITH DIAERESIS
        // U+00E6: "æ" LATIN SMALL LETTER AE
        // U+00E3: "ã" LATIN SMALL LETTER A WITH TILDE
        // U+00E5: "å" LATIN SMALL LETTER A WITH RING ABOVE
        // U+0101: "ā" LATIN SMALL LETTER A WITH MACRON
        /* morekeys_a */ "\u00E1,\u00E0,\u00E2,\u00E4,\u00E6,\u00E3,\u00E5,\u0101",
        // U+00F3: "ó" LATIN SMALL LETTER O WITH ACUTE
        // U+00F6: "ö" LATIN SMALL LETTER O WITH DIAERESIS
        // U+0151: "ő" LATIN SMALL LETTER O WITH DOUBLE ACUTE
        // U+00F4: "ô" LATIN SMALL LETTER O WITH CIRCUMFLEX
        // U+00F2: "ò" LATIN SMALL LETTER O WITH GRAVE
        // U+00F5: "õ" LATIN SMALL LETTER O WITH TILDE
        // U+0153: "œ" LATIN SMALL LIGATURE OE
        // U+00F8: "ø" LATIN SMALL LETTER O WITH STROKE
        // U+014D: "ō" LATIN SMALL LETTER O WITH MACRON
        /* morekeys_o */ "\u00F3,\u00F6,\u0151,\u00F4,\u00F2,\u00F5,\u0153,\u00F8,\u014D",
        // U+00E9: "é" LATIN SMALL LETTER E WITH ACUTE
        // U+00E8: "è" LATIN SMALL LETTER E WITH GRAVE
        // U+00EA: "ê" LATIN SMALL LETTER E WITH CIRCUMFLEX
        // U+00EB: "ë" LATIN SMALL LETTER E WITH DIAERESIS
        // U+0119: "ę" LATIN SMALL LETTER E WITH OGONEK
        // U+0117: "ė" LATIN SMALL LETTER E WITH DOT ABOVE
        // U+0113: "ē" LATIN SMALL LETTER E WITH MACRON
        /* morekeys_e */ "\u00E9,\u00E8,\u00EA,\u00EB,\u0119,\u0117,\u0113",
        // U+00FA: "ú" LATIN SMALL LETTER U WITH ACUTE
        // U+00FC: "ü" LATIN SMALL LETTER U WITH DIAERESIS
        // U+0171: "ű" LATIN SMALL LETTER U WITH DOUBLE ACUTE
        // U+00FB: "û" LATIN SMALL LETTER U WITH CIRCUMFLEX
        // U+00F9: "ù" LATIN SMALL LETTER U WITH GRAVE
        // U+016B: "ū" LATIN SMALL LETTER U WITH MACRON
        /* morekeys_u */ "\u00FA,\u00FC,\u0171,\u00FB,\u00F9,\u016B",
        /* keylabel_to_alpha */ null,
        // U+00ED: "í" LATIN SMALL LETTER I WITH ACUTE
        // U+00EE: "î" LATIN SMALL LETTER I WITH CIRCUMFLEX
        // U+00EF: "ï" LATIN SMALL LETTER I WITH DIAERESIS
        // U+00EC: "ì" LATIN SMALL LETTER I WITH GRAVE
        // U+012F: "į" LATIN SMALL LETTER I WITH OGONEK
        // U+012B: "ī" LATIN SMALL LETTER I WITH MACRON
        /* morekeys_i */ "\u00ED,\u00EE,\u00EF,\u00EC,\u012F,\u012B",
        /* morekeys_n */ null,
        /* morekeys_c */ null,
        /* double_quotes */ "!text/double_9qm_rqm",
        /* morekeys_s */ null,
        /* single_quotes */ "!text/single_9qm_rqm",
        /* keyspec_currency ~ */
        null, null, null, null, null, null, null,
        /* ~ morekeys_g */
        /* single_angle_quotes */ "!text/single_raqm_laqm",
        /* double_angle_quotes */ "!text/double_raqm_laqm",
    };

    /* Locale hy_AM: Armenian (Armenia) */
    private static final String[] TEXTS_hy_AM = {
        /* morekeys_a ~ */
        null, null, null, null,
        /* ~ morekeys_u */
        // Label for "switch to alphabetic" key.
        // U+0531: "Ա" ARMENIAN CAPITAL LETTER AYB
        // U+0532: "Բ" ARMENIAN CAPITAL LETTER BEN
        // U+0533: "Գ" ARMENIAN CAPITAL LETTER GIM
        /* keylabel_to_alpha */ "\u0531\u0532\u0533",
        /* morekeys_i ~ */
        null, null, null, null, null, null, null, null, null, null, null, null, null, null, null,
        null, null, null, null, null, null, null, null, null, null, null, null, null, null, null,
        null, null, null, null, null, null, null, null, null, null, null, null, null, null, null,
        null, null, null,
        /* ~ additional_morekeys_symbols_0 */
        /* morekeys_tablet_period */ "!text/morekeys_punctuation",
        /* morekeys_nordic_row2_11 */ null,
        // U+055E: "՞" ARMENIAN QUESTION MARK
        // U+055C: "՜" ARMENIAN EXCLAMATION MARK
        // U+055A: "՚" ARMENIAN APOSTROPHE
        // U+0559: "ՙ" ARMENIAN MODIFIER LETTER LEFT HALF RING
        // U+055D: "՝" ARMENIAN COMMA
        // U+055B: "՛" ARMENIAN EMPHASIS MARK
        // U+058A: "֊" ARMENIAN HYPHEN
        // U+00BB: "»" RIGHT-POINTING DOUBLE ANGLE QUOTATION MARK
        // U+00AB: "«" LEFT-POINTING DOUBLE ANGLE QUOTATION MARK
        // U+055F: "՟" ARMENIAN ABBREVIATION MARK
        /* morekeys_punctuation */ "!autoColumnOrder!8,\\,,\u055E,\u055C,.,\u055A,\u0559,?,!,\u055D,\u055B,\u058A,\u00BB,\u00AB,\u055F,;,:",
        /* keyspec_tablet_comma */ "\u055D",
        // U+0589: "։" ARMENIAN FULL STOP
        /* keyspec_period */ "\u0589",
        /* morekeys_period */ null,
        /* keyspec_tablet_period */ "\u0589",
        /* keyspec_swiss_row1_11 ~ */
        null, null, null, null, null, null, null, null, null, null, null, null, null, null, null,
        null, null, null, null, null, null,
        /* ~ keyspec_right_single_angle_quote */
        // U+058F: "֏" ARMENIAN DRAM SIGN
        // TODO: Enable this when we have glyph for the following letter
        // <string name="keyspec_currency">&#x058F;</string>
        //
        // U+055D: "՝" ARMENIAN COMMA
        /* keyspec_comma */ "\u055D",
        /* morekeys_tablet_comma */ null,
        /* keyhintlabel_period */ null,
        // U+055E: "՞" ARMENIAN QUESTION MARK
        // U+00BF: "¿" INVERTED QUESTION MARK
        /* morekeys_question */ "\u055E,\u00BF",
        /* morekeys_h ~ */
        null, null, null, null, null, null, null, null, null, null, null, null, null, null, null,
        null, null, null, null, null, null, null, null, null, null, null, null, null, null, null,
        null, null, null, null, null, null, null, null, null, null, null,
        /* ~ morekeys_greater_than */
        // U+055C: "՜" ARMENIAN EXCLAMATION MARK
        // U+00A1: "¡" INVERTED EXCLAMATION MARK
        /* morekeys_exclamation */ "\u055C,\u00A1",
    };

    /* Locale is: Icelandic */
    private static final String[] TEXTS_is = {
        // U+00E1: "á" LATIN SMALL LETTER A WITH ACUTE
        // U+00E4: "ä" LATIN SMALL LETTER A WITH DIAERESIS
        // U+00E6: "æ" LATIN SMALL LETTER AE
        // U+00E5: "å" LATIN SMALL LETTER A WITH RING ABOVE
        // U+00E0: "à" LATIN SMALL LETTER A WITH GRAVE
        // U+00E2: "â" LATIN SMALL LETTER A WITH CIRCUMFLEX
        // U+00E3: "ã" LATIN SMALL LETTER A WITH TILDE
        // U+0101: "ā" LATIN SMALL LETTER A WITH MACRON
        /* morekeys_a */ "\u00E1,\u00E4,\u00E6,\u00E5,\u00E0,\u00E2,\u00E3,\u0101",
        // U+00F3: "ó" LATIN SMALL LETTER O WITH ACUTE
        // U+00F6: "ö" LATIN SMALL LETTER O WITH DIAERESIS
        // U+00F4: "ô" LATIN SMALL LETTER O WITH CIRCUMFLEX
        // U+00F2: "ò" LATIN SMALL LETTER O WITH GRAVE
        // U+00F5: "õ" LATIN SMALL LETTER O WITH TILDE
        // U+0153: "œ" LATIN SMALL LIGATURE OE
        // U+00F8: "ø" LATIN SMALL LETTER O WITH STROKE
        // U+014D: "ō" LATIN SMALL LETTER O WITH MACRON
        /* morekeys_o */ "\u00F3,\u00F6,\u00F4,\u00F2,\u00F5,\u0153,\u00F8,\u014D",
        // U+00E9: "é" LATIN SMALL LETTER E WITH ACUTE
        // U+00EB: "ë" LATIN SMALL LETTER E WITH DIAERESIS
        // U+00E8: "è" LATIN SMALL LETTER E WITH GRAVE
        // U+00EA: "ê" LATIN SMALL LETTER E WITH CIRCUMFLEX
        // U+0119: "ę" LATIN SMALL LETTER E WITH OGONEK
        // U+0117: "ė" LATIN SMALL LETTER E WITH DOT ABOVE
        // U+0113: "ē" LATIN SMALL LETTER E WITH MACRON
        /* morekeys_e */ "\u00E9,\u00EB,\u00E8,\u00EA,\u0119,\u0117,\u0113",
        // U+00FA: "ú" LATIN SMALL LETTER U WITH ACUTE
        // U+00FC: "ü" LATIN SMALL LETTER U WITH DIAERESIS
        // U+00FB: "û" LATIN SMALL LETTER U WITH CIRCUMFLEX
        // U+00F9: "ù" LATIN SMALL LETTER U WITH GRAVE
        // U+016B: "ū" LATIN SMALL LETTER U WITH MACRON
        /* morekeys_u */ "\u00FA,\u00FC,\u00FB,\u00F9,\u016B",
        /* keylabel_to_alpha */ null,
        // U+00ED: "í" LATIN SMALL LETTER I WITH ACUTE
        // U+00EF: "ï" LATIN SMALL LETTER I WITH DIAERESIS
        // U+00EE: "î" LATIN SMALL LETTER I WITH CIRCUMFLEX
        // U+00EC: "ì" LATIN SMALL LETTER I WITH GRAVE
        // U+012F: "į" LATIN SMALL LETTER I WITH OGONEK
        // U+012B: "ī" LATIN SMALL LETTER I WITH MACRON
        /* morekeys_i */ "\u00ED,\u00EF,\u00EE,\u00EC,\u012F,\u012B",
        /* morekeys_n */ null,
        /* morekeys_c */ null,
        /* double_quotes */ "!text/double_9qm_lqm",
        /* morekeys_s */ null,
        /* single_quotes */ "!text/single_9qm_lqm",
        /* keyspec_currency */ null,
        // U+00FD: "ý" LATIN SMALL LETTER Y WITH ACUTE
        // U+00FF: "ÿ" LATIN SMALL LETTER Y WITH DIAERESIS
        /* morekeys_y */ "\u00FD,\u00FF",
        /* morekeys_z */ null,
        // U+00F0: "ð" LATIN SMALL LETTER ETH
        /* morekeys_d */ "\u00F0",
        // U+00FE: "þ" LATIN SMALL LETTER THORN
        /* morekeys_t */ "\u00FE",
    };

    /* Locale it: Italian */
    private static final String[] TEXTS_it = {
        // U+00E0: "à" LATIN SMALL LETTER A WITH GRAVE
        // U+00E1: "á" LATIN SMALL LETTER A WITH ACUTE
        // U+00E2: "â" LATIN SMALL LETTER A WITH CIRCUMFLEX
        // U+00E4: "ä" LATIN SMALL LETTER A WITH DIAERESIS
        // U+00E6: "æ" LATIN SMALL LETTER AE
        // U+00E3: "ã" LATIN SMALL LETTER A WITH TILDE
        // U+00E5: "å" LATIN SMALL LETTER A WITH RING ABOVE
        // U+0101: "ā" LATIN SMALL LETTER A WITH MACRON
        // U+00AA: "ª" FEMININE ORDINAL INDICATOR
        /* morekeys_a */ "\u00E0,\u00E1,\u00E2,\u00E4,\u00E6,\u00E3,\u00E5,\u0101,\u00AA",
        // U+00F2: "ò" LATIN SMALL LETTER O WITH GRAVE
        // U+00F3: "ó" LATIN SMALL LETTER O WITH ACUTE
        // U+00F4: "ô" LATIN SMALL LETTER O WITH CIRCUMFLEX
        // U+00F6: "ö" LATIN SMALL LETTER O WITH DIAERESIS
        // U+00F5: "õ" LATIN SMALL LETTER O WITH TILDE
        // U+0153: "œ" LATIN SMALL LIGATURE OE
        // U+00F8: "ø" LATIN SMALL LETTER O WITH STROKE
        // U+014D: "ō" LATIN SMALL LETTER O WITH MACRON
        // U+00BA: "º" MASCULINE ORDINAL INDICATOR
        /* morekeys_o */ "\u00F2,\u00F3,\u00F4,\u00F6,\u00F5,\u0153,\u00F8,\u014D,\u00BA",
        // U+00E8: "è" LATIN SMALL LETTER E WITH GRAVE
        // U+00E9: "é" LATIN SMALL LETTER E WITH ACUTE
        // U+00EA: "ê" LATIN SMALL LETTER E WITH CIRCUMFLEX
        // U+00EB: "ë" LATIN SMALL LETTER E WITH DIAERESIS
        // U+0119: "ę" LATIN SMALL LETTER E WITH OGONEK
        // U+0117: "ė" LATIN SMALL LETTER E WITH DOT ABOVE
        // U+0113: "ē" LATIN SMALL LETTER E WITH MACRON
        // U+0259: "ə" LATIN SMALL LETTER SCHWA
        /* morekeys_e */ "\u00E8,\u00E9,\u00EA,\u00EB,\u0119,\u0117,\u0113,\u0259",
        // U+00F9: "ù" LATIN SMALL LETTER U WITH GRAVE
        // U+00FA: "ú" LATIN SMALL LETTER U WITH ACUTE
        // U+00FB: "û" LATIN SMALL LETTER U WITH CIRCUMFLEX
        // U+00FC: "ü" LATIN SMALL LETTER U WITH DIAERESIS
        // U+016B: "ū" LATIN SMALL LETTER U WITH MACRON
        /* morekeys_u */ "\u00F9,\u00FA,\u00FB,\u00FC,\u016B",
        /* keylabel_to_alpha */ null,
        // U+00EC: "ì" LATIN SMALL LETTER I WITH GRAVE
        // U+00ED: "í" LATIN SMALL LETTER I WITH ACUTE
        // U+00EE: "î" LATIN SMALL LETTER I WITH CIRCUMFLEX
        // U+00EF: "ï" LATIN SMALL LETTER I WITH DIAERESIS
        // U+012F: "į" LATIN SMALL LETTER I WITH OGONEK
        // U+012B: "ī" LATIN SMALL LETTER I WITH MACRON
        /* morekeys_i */ "\u00EC,\u00ED,\u00EE,\u00EF,\u012F,\u012B",
        /* morekeys_n ~ */
        null, null, null, null, null, null, null, null, null, null, null, null, null, null, null,
        null, null, null, null, null, null, null, null, null, null, null, null, null, null, null,
        null, null, null, null, null, null, null, null, null, null, null, null, null, null, null,
        null, null, null, null, null, null, null, null, null,
        /* ~ keyspec_tablet_period */
        // U+00FC: "ü" LATIN SMALL LETTER U WITH DIAERESIS
        /* keyspec_swiss_row1_11 */ "\u00FC",
        // U+00F6: "ö" LATIN SMALL LETTER O WITH DIAERESIS
        /* keyspec_swiss_row2_10 */ "\u00F6",
        // U+00E4: "ä" LATIN SMALL LETTER A WITH DIAERESIS
        /* keyspec_swiss_row2_11 */ "\u00E4",
        // U+00E8: "è" LATIN SMALL LETTER E WITH GRAVE
        /* morekeys_swiss_row1_11 */ "\u00E8",
        // U+00E9: "é" LATIN SMALL LETTER E WITH ACUTE
        /* morekeys_swiss_row2_10 */ "\u00E9",
        // U+00E0: "à" LATIN SMALL LETTER A WITH GRAVE
        /* morekeys_swiss_row2_11 */ "\u00E0",
    };

    /* Locale iw: Hebrew */
    private static final String[] TEXTS_iw = {
        /* morekeys_a ~ */
        null, null, null, null,
        /* ~ morekeys_u */
        // Label for "switch to alphabetic" key.
        // U+05D0: "א" HEBREW LETTER ALEF
        // U+05D1: "ב" HEBREW LETTER BET
        // U+05D2: "ג" HEBREW LETTER GIMEL
        /* keylabel_to_alpha */ "\u05D0\u05D1\u05D2",
        /* morekeys_i ~ */
        null, null, null,
        /* ~ morekeys_c */
        /* double_quotes */ "!text/double_rqm_9qm",
        /* morekeys_s */ null,
        /* single_quotes */ "!text/single_rqm_9qm",
        // U+20AA: "₪" NEW SHEQEL SIGN
        /* keyspec_currency */ "\u20AA",
        /* morekeys_y ~ */
        null, null, null, null, null, null, null, null, null, null, null, null, null, null, null,
        null, null, null, null, null, null, null, null, null, null, null, null, null, null, null,
        null, null, null, null, null, null, null, null, null, null, null, null, null, null, null,
        null, null, null, null, null, null, null, null, null,
        /* ~ morekeys_swiss_row2_11 */
        // U+2605: "★" BLACK STAR
        /* morekeys_star */ "\u2605",
        // The all letters need to be mirrored are found at
        // http://www.unicode.org/Public/6.1.0/ucd/BidiMirroring.txt
        // U+2264: "≤" LESS-THAN OR EQUAL TO
        // U+2265: "≥" GREATER-THAN EQUAL TO
        // U+00AB: "«" LEFT-POINTING DOUBLE ANGLE QUOTATION MARK
        // U+00BB: "»" RIGHT-POINTING DOUBLE ANGLE QUOTATION MARK
        // U+2039: "‹" SINGLE LEFT-POINTING ANGLE QUOTATION MARK
        // U+203A: "›" SINGLE RIGHT-POINTING ANGLE QUOTATION MARK
        /* keyspec_left_parenthesis */ "(|)",
        /* keyspec_right_parenthesis */ ")|(",
        /* keyspec_left_square_bracket */ "[|]",
        /* keyspec_right_square_bracket */ "]|[",
        /* keyspec_left_curly_bracket */ "{|}",
        /* keyspec_right_curly_bracket */ "}|{",
        /* keyspec_less_than */ "<|>",
        /* keyspec_greater_than */ ">|<",
        /* keyspec_less_than_equal */ "\u2264|\u2265",
        /* keyspec_greater_than_equal */ "\u2265|\u2264",
        /* keyspec_left_double_angle_quote */ "\u00AB|\u00BB",
        /* keyspec_right_double_angle_quote */ "\u00BB|\u00AB",
        /* keyspec_left_single_angle_quote */ "\u2039|\u203A",
        /* keyspec_right_single_angle_quote */ "\u203A|\u2039",
        /* keyspec_comma ~ */
        null, null, null, null, null, null, null, null, null, null, null, null, null, null, null,
        null, null, null, null, null, null, null, null, null, null, null, null, null, null, null,
        null, null, null, null, null, null, null, null, null, null, null, null,
        /* ~ morekeys_currency_dollar */
        // U+00B1: "±" PLUS-MINUS SIGN
        // U+FB29: "﬩" HEBREW LETTER ALTERNATIVE PLUS SIGN
        /* morekeys_plus */ "\u00B1,\uFB29",
    };

    /* Locale ka_GE: Georgian (Georgia) */
    private static final String[] TEXTS_ka_GE = {
        /* morekeys_a ~ */
        null, null, null, null,
        /* ~ morekeys_u */
        // Label for "switch to alphabetic" key.
        // U+10D0: "ა" GEORGIAN LETTER AN
        // U+10D1: "ბ" GEORGIAN LETTER BAN
        // U+10D2: "გ" GEORGIAN LETTER GAN
        /* keylabel_to_alpha */ "\u10D0\u10D1\u10D2",
        /* morekeys_i ~ */
        null, null, null,
        /* ~ morekeys_c */
        /* double_quotes */ "!text/double_9qm_lqm",
        /* morekeys_s */ null,
        /* single_quotes */ "!text/single_9qm_lqm",
    };

    /* Locale kk: Kazakh */
    private static final String[] TEXTS_kk = {
        /* morekeys_a ~ */
        null, null, null, null,
        /* ~ morekeys_u */
        // Label for "switch to alphabetic" key.
        // U+0410: "А" CYRILLIC CAPITAL LETTER A
        // U+0411: "Б" CYRILLIC CAPITAL LETTER BE
        // U+0412: "В" CYRILLIC CAPITAL LETTER VE
        /* keylabel_to_alpha */ "\u0410\u0411\u0412",
        /* morekeys_i ~ */
        null, null, null, null, null, null, null, null, null, null, null, null, null, null, null,
        null, null,
        /* ~ morekeys_k */
        // U+0451: "ё" CYRILLIC SMALL LETTER IO
        /* morekeys_cyrillic_ie */ "\u0451",
        /* keyspec_nordic_row1_11 ~ */
        null, null, null, null,
        /* ~ morekeys_nordic_row2_10 */
        // U+0449: "щ" CYRILLIC SMALL LETTER SHCHA
        /* keyspec_east_slavic_row1_9 */ "\u0449",
        // U+044B: "ы" CYRILLIC SMALL LETTER YERU
        /* keyspec_east_slavic_row2_2 */ "\u044B",
        // U+044D: "э" CYRILLIC SMALL LETTER E
        /* keyspec_east_slavic_row2_11 */ "\u044D",
        // U+0438: "и" CYRILLIC SMALL LETTER I
        /* keyspec_east_slavic_row3_5 */ "\u0438",
        // U+044A: "ъ" CYRILLIC SMALL LETTER HARD SIGN
        /* morekeys_cyrillic_soft_sign */ "\u044A",
        /* keyspec_symbols_1 ~ */
        null, null, null, null, null, null, null, null, null, null, null, null, null, null, null,
        null, null, null, null, null, null, null, null, null, null, null, null, null, null, null,
        null, null, null, null, null, null, null, null, null, null, null, null, null, null, null,
        null, null, null, null, null, null, null, null, null, null,
        /* ~ morekeys_w */
        // U+0456: "і" CYRILLIC SMALL LETTER BYELORUSSIAN-UKRAINIAN I
        /* morekeys_east_slavic_row2_2 */ "\u0456",
        // U+04AF: "ү" CYRILLIC SMALL LETTER STRAIGHT U
        // U+04B1: "ұ" CYRILLIC SMALL LETTER STRAIGHT U WITH STROKE
        /* morekeys_cyrillic_u */ "\u04AF,\u04B1",
        // U+04A3: "ң" CYRILLIC SMALL LETTER EN WITH DESCENDER
        /* morekeys_cyrillic_en */ "\u04A3",
        // U+0493: "ғ" CYRILLIC SMALL LETTER GHE WITH STROKE
        /* morekeys_cyrillic_ghe */ "\u0493",
        // U+04E9: "ө" CYRILLIC SMALL LETTER BARRED O
        /* morekeys_cyrillic_o */ "\u04E9",
        /* morekeys_cyrillic_i ~ */
        null, null, null, null, null, null, null, null, null, null, null, null, null, null, null,
        null, null, null, null, null, null, null, null, null, null, null, null,
        /* ~ keyspec_x */
        // U+04BB: "һ" CYRILLIC SMALL LETTER SHHA
        /* morekeys_east_slavic_row2_11 */ "\u04BB",
        // U+049B: "қ" CYRILLIC SMALL LETTER KA WITH DESCENDER
        /* morekeys_cyrillic_ka */ "\u049B",
        // U+04D9: "ә" CYRILLIC SMALL LETTER SCHWA
        /* morekeys_cyrillic_a */ "\u04D9",
    };

    /* Locale km_KH: Khmer (Cambodia) */
    private static final String[] TEXTS_km_KH = {
        /* morekeys_a ~ */
        null, null, null, null,
        /* ~ morekeys_u */
        // Label for "switch to alphabetic" key.
        // U+1780: "ក" KHMER LETTER KA
        // U+1781: "ខ" KHMER LETTER KHA
        // U+1782: "គ" KHMER LETTER KO
        /* keylabel_to_alpha */ "\u1780\u1781\u1782",
        /* morekeys_i ~ */
        null, null, null, null, null, null, null, null, null, null, null, null, null, null, null,
        null, null, null, null, null, null, null, null, null, null, null, null, null, null, null,
        null, null, null, null, null, null, null, null, null, null, null, null, null, null, null,
        null, null, null, null, null, null, null, null, null, null, null, null, null, null, null,
        null, null, null, null, null, null, null, null, null, null, null, null, null, null, null,
        null, null, null, null, null, null, null, null, null, null, null, null, null, null, null,
        null, null, null, null, null, null, null, null, null, null, null, null, null, null, null,
        null, null, null, null, null, null, null, null, null, null, null, null,
        /* ~ morekeys_cyrillic_a */
        // U+17DB: "៛" KHMER CURRENCY SYMBOL RIEL
        /* morekeys_currency_dollar */ "\u17DB,\u00A2,\u00A3,\u20AC,\u00A5,\u20B1",
    };

    /* Locale kn_IN: Kannada (India) */
    private static final String[] TEXTS_kn_IN = {
        /* morekeys_a ~ */
        null, null, null, null,
        /* ~ morekeys_u */
        // Label for "switch to alphabetic" key.
        // U+0C85: "ಅ" KANNADA LETTER A
        // U+0C86: "ಆ" KANNADA LETTER AA
        // U+0C87: "ಇ" KANNADA LETTER I
        /* keylabel_to_alpha */ "\u0C85\u0C86\u0C87",
        /* morekeys_i ~ */
        null, null, null, null, null, null,
        /* ~ single_quotes */
        // U+20B9: "₹" INDIAN RUPEE SIGN
        /* keyspec_currency */ "\u20B9",
    };

    /* Locale ky: Kirghiz */
    private static final String[] TEXTS_ky = {
        /* morekeys_a ~ */
        null, null, null, null,
        /* ~ morekeys_u */
        // Label for "switch to alphabetic" key.
        // U+0410: "А" CYRILLIC CAPITAL LETTER A
        // U+0411: "Б" CYRILLIC CAPITAL LETTER BE
        // U+0412: "В" CYRILLIC CAPITAL LETTER VE
        /* keylabel_to_alpha */ "\u0410\u0411\u0412",
        /* morekeys_i ~ */
        null, null, null, null, null, null, null, null, null, null, null, null, null, null, null,
        null, null,
        /* ~ morekeys_k */
        // U+0451: "ё" CYRILLIC SMALL LETTER IO
        /* morekeys_cyrillic_ie */ "\u0451",
        /* keyspec_nordic_row1_11 ~ */
        null, null, null, null,
        /* ~ morekeys_nordic_row2_10 */
        // U+0449: "щ" CYRILLIC SMALL LETTER SHCHA
        /* keyspec_east_slavic_row1_9 */ "\u0449",
        // U+044B: "ы" CYRILLIC SMALL LETTER YERU
        /* keyspec_east_slavic_row2_2 */ "\u044B",
        // U+044D: "э" CYRILLIC SMALL LETTER E
        /* keyspec_east_slavic_row2_11 */ "\u044D",
        // U+0438: "и" CYRILLIC SMALL LETTER I
        /* keyspec_east_slavic_row3_5 */ "\u0438",
        // U+044A: "ъ" CYRILLIC SMALL LETTER HARD SIGN
        /* morekeys_cyrillic_soft_sign */ "\u044A",
        /* keyspec_symbols_1 ~ */
        null, null, null, null, null, null, null, null, null, null, null, null, null, null, null,
        null, null, null, null, null, null, null, null, null, null, null, null, null, null, null,
        null, null, null, null, null, null, null, null, null, null, null, null, null, null, null,
        null, null, null, null, null, null, null, null, null, null, null,
        /* ~ morekeys_east_slavic_row2_2 */
        // U+04AF: "ү" CYRILLIC SMALL LETTER STRAIGHT U
        /* morekeys_cyrillic_u */ "\u04AF",
        // U+04A3: "ң" CYRILLIC SMALL LETTER EN WITH DESCENDER
        /* morekeys_cyrillic_en */ "\u04A3",
        /* morekeys_cyrillic_ghe */ null,
        // U+04E9: "ө" CYRILLIC SMALL LETTER BARRED O
        /* morekeys_cyrillic_o */ "\u04E9",
    };

    /* Locale lo_LA: Lao (Laos) */
    private static final String[] TEXTS_lo_LA = {
        /* morekeys_a ~ */
        null, null, null, null,
        /* ~ morekeys_u */
        // Label for "switch to alphabetic" key.
        // U+0E81: "ກ" LAO LETTER KO
        // U+0E82: "ຂ" LAO LETTER KHO SUNG
        // U+0E84: "ຄ" LAO LETTER KHO TAM
        /* keylabel_to_alpha */ "\u0E81\u0E82\u0E84",
        /* morekeys_i ~ */
        null, null, null, null, null, null,
        /* ~ single_quotes */
        // U+20AD: "₭" KIP SIGN
        /* keyspec_currency */ "\u20AD",
    };

    /* Locale lt: Lithuanian */
    private static final String[] TEXTS_lt = {
        // U+0105: "ą" LATIN SMALL LETTER A WITH OGONEK
        // U+00E4: "ä" LATIN SMALL LETTER A WITH DIAERESIS
        // U+0101: "ā" LATIN SMALL LETTER A WITH MACRON
        // U+00E0: "à" LATIN SMALL LETTER A WITH GRAVE
        // U+00E1: "á" LATIN SMALL LETTER A WITH ACUTE
        // U+00E2: "â" LATIN SMALL LETTER A WITH CIRCUMFLEX
        // U+00E3: "ã" LATIN SMALL LETTER A WITH TILDE
        // U+00E5: "å" LATIN SMALL LETTER A WITH RING ABOVE
        // U+00E6: "æ" LATIN SMALL LETTER AE
        /* morekeys_a */ "\u0105,\u00E4,\u0101,\u00E0,\u00E1,\u00E2,\u00E3,\u00E5,\u00E6",
        // U+00F6: "ö" LATIN SMALL LETTER O WITH DIAERESIS
        // U+00F5: "õ" LATIN SMALL LETTER O WITH TILDE
        // U+00F2: "ò" LATIN SMALL LETTER O WITH GRAVE
        // U+00F3: "ó" LATIN SMALL LETTER O WITH ACUTE
        // U+00F4: "ô" LATIN SMALL LETTER O WITH CIRCUMFLEX
        // U+0153: "œ" LATIN SMALL LIGATURE OE
        // U+0151: "ő" LATIN SMALL LETTER O WITH DOUBLE ACUTE
        // U+014D: "ō" LATIN SMALL LETTER O WITH MACRON
        // U+00F8: "ø" LATIN SMALL LETTER O WITH STROKE
        /* morekeys_o */ "\u00F6,\u00F5,\u00F2,\u00F3,\u00F4,\u0153,\u0151,\u014D,\u00F8",
        // U+0117: "ė" LATIN SMALL LETTER E WITH DOT ABOVE
        // U+0119: "ę" LATIN SMALL LETTER E WITH OGONEK
        // U+0113: "ē" LATIN SMALL LETTER E WITH MACRON
        // U+00E8: "è" LATIN SMALL LETTER E WITH GRAVE
        // U+00E9: "é" LATIN SMALL LETTER E WITH ACUTE
        // U+00EA: "ê" LATIN SMALL LETTER E WITH CIRCUMFLEX
        // U+00EB: "ë" LATIN SMALL LETTER E WITH DIAERESIS
        // U+011B: "ě" LATIN SMALL LETTER E WITH CARON
        /* morekeys_e */ "\u0117,\u0119,\u0113,\u00E8,\u00E9,\u00EA,\u00EB,\u011B",
        // U+016B: "ū" LATIN SMALL LETTER U WITH MACRON
        // U+0173: "ų" LATIN SMALL LETTER U WITH OGONEK
        // U+00FC: "ü" LATIN SMALL LETTER U WITH DIAERESIS
        // U+016B: "ū" LATIN SMALL LETTER U WITH MACRON
        // U+00F9: "ù" LATIN SMALL LETTER U WITH GRAVE
        // U+00FA: "ú" LATIN SMALL LETTER U WITH ACUTE
        // U+00FB: "û" LATIN SMALL LETTER U WITH CIRCUMFLEX
        // U+016F: "ů" LATIN SMALL LETTER U WITH RING ABOVE
        // U+0171: "ű" LATIN SMALL LETTER U WITH DOUBLE ACUTE
        /* morekeys_u */ "\u016B,\u0173,\u00FC,\u016B,\u00F9,\u00FA,\u00FB,\u016F,\u0171",
        /* keylabel_to_alpha */ null,
        // U+012F: "į" LATIN SMALL LETTER I WITH OGONEK
        // U+012B: "ī" LATIN SMALL LETTER I WITH MACRON
        // U+00EC: "ì" LATIN SMALL LETTER I WITH GRAVE
        // U+00ED: "í" LATIN SMALL LETTER I WITH ACUTE
        // U+00EE: "î" LATIN SMALL LETTER I WITH CIRCUMFLEX
        // U+00EF: "ï" LATIN SMALL LETTER I WITH DIAERESIS
        // U+0131: "ı" LATIN SMALL LETTER DOTLESS I
        /* morekeys_i */ "\u012F,\u012B,\u00EC,\u00ED,\u00EE,\u00EF,\u0131",
        // U+0146: "ņ" LATIN SMALL LETTER N WITH CEDILLA
        // U+00F1: "ñ" LATIN SMALL LETTER N WITH TILDE
        // U+0144: "ń" LATIN SMALL LETTER N WITH ACUTE
        /* morekeys_n */ "\u0146,\u00F1,\u0144",
        // U+010D: "č" LATIN SMALL LETTER C WITH CARON
        // U+00E7: "ç" LATIN SMALL LETTER C WITH CEDILLA
        // U+0107: "ć" LATIN SMALL LETTER C WITH ACUTE
        /* morekeys_c */ "\u010D,\u00E7,\u0107",
        /* double_quotes */ "!text/double_9qm_lqm",
        // U+0161: "š" LATIN SMALL LETTER S WITH CARON
        // U+00DF: "ß" LATIN SMALL LETTER SHARP S
        // U+015B: "ś" LATIN SMALL LETTER S WITH ACUTE
        // U+015F: "ş" LATIN SMALL LETTER S WITH CEDILLA
        /* morekeys_s */ "\u0161,\u00DF,\u015B,\u015F",
        /* single_quotes */ "!text/single_9qm_lqm",
        /* keyspec_currency */ null,
        // U+00FD: "ý" LATIN SMALL LETTER Y WITH ACUTE
        // U+00FF: "ÿ" LATIN SMALL LETTER Y WITH DIAERESIS
        /* morekeys_y */ "\u00FD,\u00FF",
        // U+017E: "ž" LATIN SMALL LETTER Z WITH CARON
        // U+017C: "ż" LATIN SMALL LETTER Z WITH DOT ABOVE
        // U+017A: "ź" LATIN SMALL LETTER Z WITH ACUTE
        /* morekeys_z */ "\u017E,\u017C,\u017A",
        // U+010F: "ď" LATIN SMALL LETTER D WITH CARON
        /* morekeys_d */ "\u010F",
        // U+0163: "ţ" LATIN SMALL LETTER T WITH CEDILLA
        // U+0165: "ť" LATIN SMALL LETTER T WITH CARON
        /* morekeys_t */ "\u0163,\u0165",
        // U+013C: "ļ" LATIN SMALL LETTER L WITH CEDILLA
        // U+0142: "ł" LATIN SMALL LETTER L WITH STROKE
        // U+013A: "ĺ" LATIN SMALL LETTER L WITH ACUTE
        // U+013E: "ľ" LATIN SMALL LETTER L WITH CARON
        /* morekeys_l */ "\u013C,\u0142,\u013A,\u013E",
        // U+0123: "ģ" LATIN SMALL LETTER G WITH CEDILLA
        // U+011F: "ğ" LATIN SMALL LETTER G WITH BREVE
        /* morekeys_g */ "\u0123,\u011F",
        /* single_angle_quotes */ null,
        /* double_angle_quotes */ null,
        // U+0157: "ŗ" LATIN SMALL LETTER R WITH CEDILLA
        // U+0159: "ř" LATIN SMALL LETTER R WITH CARON
        // U+0155: "ŕ" LATIN SMALL LETTER R WITH ACUTE
        /* morekeys_r */ "\u0157,\u0159,\u0155",
        // U+0137: "ķ" LATIN SMALL LETTER K WITH CEDILLA
        /* morekeys_k */ "\u0137",
    };

    /* Locale lv: Latvian */
    private static final String[] TEXTS_lv = {
        // U+0101: "ā" LATIN SMALL LETTER A WITH MACRON
        // ADDITIONAL_MORE_KEY_MARKER
        // U+00E0: "à" LATIN SMALL LETTER A WITH GRAVE
        // U+00E1: "á" LATIN SMALL LETTER A WITH ACUTE
        // U+00E2: "â" LATIN SMALL LETTER A WITH CIRCUMFLEX
        // U+00E3: "ã" LATIN SMALL LETTER A WITH TILDE
        // U+00E4: "ä" LATIN SMALL LETTER A WITH DIAERESIS
        // U+00E5: "å" LATIN SMALL LETTER A WITH RING ABOVE
        // U+00E6: "æ" LATIN SMALL LETTER AE
        // U+0105: "ą" LATIN SMALL LETTER A WITH OGONEK
<<<<<<< HEAD
        /* morekeys_a */ "\u0101,\u00E0,\u00E1,\u00E2,\u00E3,\u00E4,\u00E5,\u00E6,\u0105",
        // U+014D: "ō" LATIN SMALL LETTER O WITH MACRON
=======
        /* morekeys_a */ "\u0101,%,\u00E0,\u00E1,\u00E2,\u00E3,\u00E4,\u00E5,\u00E6,\u0105",
        // U+00F2: "ò" LATIN SMALL LETTER O WITH GRAVE
>>>>>>> e4854644
        // U+00F3: "ó" LATIN SMALL LETTER O WITH ACUTE
        // U+00F4: "ô" LATIN SMALL LETTER O WITH CIRCUMFLEX
        // U+00F6: "ö" LATIN SMALL LETTER O WITH DIAERESIS
        // U+00F2: "ò" LATIN SMALL LETTER O WITH GRAVE
        // U+0153: "œ" LATIN SMALL LIGATURE OE
        // U+0151: "ő" LATIN SMALL LETTER O WITH DOUBLE ACUTE
        // U+00F8: "ø" LATIN SMALL LETTER O WITH STROKE
        // U+00F5: "õ" LATIN SMALL LETTER O WITH TILDE
        /* morekeys_o */ "\u014D,\u00F3,\u00F4,\u00F6,\u00F2,\u0153,\u0151,\u00F8,\u00F5",
        // U+0113: "ē" LATIN SMALL LETTER E WITH MACRON
        // ADDITIONAL_MORE_KEY_MARKER
        // U+0117: "ė" LATIN SMALL LETTER E WITH DOT ABOVE
        // U+00E8: "è" LATIN SMALL LETTER E WITH GRAVE
        // U+00E9: "é" LATIN SMALL LETTER E WITH ACUTE
        // U+00EA: "ê" LATIN SMALL LETTER E WITH CIRCUMFLEX
        // U+00EB: "ë" LATIN SMALL LETTER E WITH DIAERESIS
        // U+0119: "ę" LATIN SMALL LETTER E WITH OGONEK
        // U+011B: "ě" LATIN SMALL LETTER E WITH CARON
        /* morekeys_e */ "\u0113,%,\u0117,\u00E8,\u00E9,\u00EA,\u00EB,\u0119,\u011B",
        // U+016B: "ū" LATIN SMALL LETTER U WITH MACRON
        // ADDITIONAL_MORE_KEY_MARKER
        // U+0173: "ų" LATIN SMALL LETTER U WITH OGONEK
        // U+00F9: "ù" LATIN SMALL LETTER U WITH GRAVE
        // U+00FA: "ú" LATIN SMALL LETTER U WITH ACUTE
        // U+00FB: "û" LATIN SMALL LETTER U WITH CIRCUMFLEX
        // U+00FC: "ü" LATIN SMALL LETTER U WITH DIAERESIS
        // U+016F: "ů" LATIN SMALL LETTER U WITH RING ABOVE
        // U+0171: "ű" LATIN SMALL LETTER U WITH DOUBLE ACUTE
        /* morekeys_u */ "\u016B,%,\u0173,\u00F9,\u00FA,\u00FB,\u00FC,\u016F,\u0171",
        /* keylabel_to_alpha */ null,
        // U+012B: "ī" LATIN SMALL LETTER I WITH MACRON
        // ADDITIONAL_MORE_KEY_MARKER
        // U+012F: "į" LATIN SMALL LETTER I WITH OGONEK
        // U+00EC: "ì" LATIN SMALL LETTER I WITH GRAVE
        // U+00ED: "í" LATIN SMALL LETTER I WITH ACUTE
        // U+00EE: "î" LATIN SMALL LETTER I WITH CIRCUMFLEX
        // U+00EF: "ï" LATIN SMALL LETTER I WITH DIAERESIS
        // U+0131: "ı" LATIN SMALL LETTER DOTLESS I
        /* morekeys_i */ "\u012B,%,\u012F,\u00EC,\u00ED,\u00EE,\u00EF,\u0131",
        // U+0146: "ņ" LATIN SMALL LETTER N WITH CEDILLA
        // ADDITIONAL_MORE_KEY_MARKER
        // U+00F1: "ñ" LATIN SMALL LETTER N WITH TILDE
        // U+0144: "ń" LATIN SMALL LETTER N WITH ACUTE
        /* morekeys_n */ "\u0146,%,\u00F1,\u0144",
        // U+010D: "č" LATIN SMALL LETTER C WITH CARON
        // ADDITIONAL_MORE_KEY_MARKER
        // U+00E7: "ç" LATIN SMALL LETTER C WITH CEDILLA
        // U+0107: "ć" LATIN SMALL LETTER C WITH ACUTE
        /* morekeys_c */ "\u010D,%,\u00E7,\u0107",
        /* double_quotes */ "!text/double_9qm_lqm",
        // U+0161: "š" LATIN SMALL LETTER S WITH CARON
        // ADDITIONAL_MORE_KEY_MARKER
        // U+00DF: "ß" LATIN SMALL LETTER SHARP S
        // U+015B: "ś" LATIN SMALL LETTER S WITH ACUTE
        // U+015F: "ş" LATIN SMALL LETTER S WITH CEDILLA
        /* morekeys_s */ "\u0161,%,\u00DF,\u015B,\u015F",
        /* single_quotes */ "!text/single_9qm_lqm",
        /* keyspec_currency */ null,
        // U+00FD: "ý" LATIN SMALL LETTER Y WITH ACUTE
        // U+00FF: "ÿ" LATIN SMALL LETTER Y WITH DIAERESIS
        /* morekeys_y */ "\u00FD,\u00FF",
        // U+017E: "ž" LATIN SMALL LETTER Z WITH CARON
        // ADDITIONAL_MORE_KEY_MARKER
        // U+017C: "ż" LATIN SMALL LETTER Z WITH DOT ABOVE
        // U+017A: "ź" LATIN SMALL LETTER Z WITH ACUTE
        /* morekeys_z */ "\u017E,%,\u017C,\u017A",
        // U+010F: "ď" LATIN SMALL LETTER D WITH CARON
        /* morekeys_d */ "\u010F",
        // U+0163: "ţ" LATIN SMALL LETTER T WITH CEDILLA
        // U+0165: "ť" LATIN SMALL LETTER T WITH CARON
        /* morekeys_t */ "\u0163,\u0165",
        // U+013C: "ļ" LATIN SMALL LETTER L WITH CEDILLA
        // ADDITIONAL_MORE_KEY_MARKER
        // U+0142: "ł" LATIN SMALL LETTER L WITH STROKE
        // U+013A: "ĺ" LATIN SMALL LETTER L WITH ACUTE
        // U+013E: "ľ" LATIN SMALL LETTER L WITH CARON
        /* morekeys_l */ "\u013C,%,\u0142,\u013A,\u013E",
        // U+0123: "ģ" LATIN SMALL LETTER G WITH CEDILLA
        // ADDITIONAL_MORE_KEY_MARKER
        // U+011F: "ğ" LATIN SMALL LETTER G WITH BREVE
        /* morekeys_g */ "\u0123,%,\u011F",
        /* single_angle_quotes */ null,
        /* double_angle_quotes */ null,
        // U+0157: "ŗ" LATIN SMALL LETTER R WITH CEDILLA
        // ADDITIONAL_MORE_KEY_MARKER
        // U+0159: "ř" LATIN SMALL LETTER R WITH CARON
        // U+0155: "ŕ" LATIN SMALL LETTER R WITH ACUTE
        /* morekeys_r */ "\u0157,%,\u0159,\u0155",
        // U+0137: "ķ" LATIN SMALL LETTER K WITH CEDILLA
        // ADDITIONAL_MORE_KEY_MARKER
        /* morekeys_k */ "\u0137,%",
    };

    /* Locale mk: Macedonian */
    private static final String[] TEXTS_mk = {
        /* morekeys_a ~ */
        null, null, null, null,
        /* ~ morekeys_u */
        // Label for "switch to alphabetic" key.
        // U+0410: "А" CYRILLIC CAPITAL LETTER A
        // U+0411: "Б" CYRILLIC CAPITAL LETTER BE
        // U+0412: "В" CYRILLIC CAPITAL LETTER VE
        /* keylabel_to_alpha */ "\u0410\u0411\u0412",
        /* morekeys_i ~ */
        null, null, null,
        /* ~ morekeys_c */
        /* double_quotes */ "!text/double_9qm_lqm",
        /* morekeys_s */ null,
        /* single_quotes */ "!text/single_9qm_lqm",
        /* keyspec_currency ~ */
        null, null, null, null, null, null, null, null, null, null, null,
        /* ~ morekeys_k */
        // U+0450: "ѐ" CYRILLIC SMALL LETTER IE WITH GRAVE
        /* morekeys_cyrillic_ie */ "\u0450",
        /* keyspec_nordic_row1_11 ~ */
        null, null, null, null, null, null, null, null, null, null, null, null, null, null, null,
        null, null, null, null, null, null, null, null, null, null, null, null, null, null, null,
        null, null, null, null, null, null, null, null, null, null, null, null, null, null, null,
        null, null, null, null, null, null, null, null, null, null, null, null, null, null, null,
        null, null, null, null, null, null, null, null, null,
        /* ~ morekeys_cyrillic_o */
        // U+045D: "ѝ" CYRILLIC SMALL LETTER I WITH GRAVE
        /* morekeys_cyrillic_i */ "\u045D",
        // U+0455: "ѕ" CYRILLIC SMALL LETTER DZE
        /* keyspec_south_slavic_row1_6 */ "\u0455",
        // U+045C: "ќ" CYRILLIC SMALL LETTER KJE
        /* keyspec_south_slavic_row2_11 */ "\u045C",
        // U+0453: "ѓ" CYRILLIC SMALL LETTER GJE
        /* keyspec_south_slavic_row3_8 */ "\u0453",
    };

    /* Locale ml_IN: Malayalam (India) */
    private static final String[] TEXTS_ml_IN = {
        /* morekeys_a ~ */
        null, null, null, null,
        /* ~ morekeys_u */
        // Label for "switch to alphabetic" key.
        // U+0D05: "അ" MALAYALAM LETTER A
        /* keylabel_to_alpha */ "\u0D05",
        /* morekeys_i ~ */
        null, null, null, null, null, null,
        /* ~ single_quotes */
        // U+20B9: "₹" INDIAN RUPEE SIGN
        /* keyspec_currency */ "\u20B9",
    };

    /* Locale mn_MN: Mongolian (Mongolia) */
    private static final String[] TEXTS_mn_MN = {
        /* morekeys_a ~ */
        null, null, null, null,
        /* ~ morekeys_u */
        // Label for "switch to alphabetic" key.
        // U+0410: "А" CYRILLIC CAPITAL LETTER A
        // U+0411: "Б" CYRILLIC CAPITAL LETTER BE
        // U+0412: "В" CYRILLIC CAPITAL LETTER VE
        /* keylabel_to_alpha */ "\u0410\u0411\u0412",
        /* morekeys_i ~ */
        null, null, null, null, null, null,
        /* ~ single_quotes */
        // U+20AE: "₮" TUGRIK SIGN
        /* keyspec_currency */ "\u20AE",
    };

    /* Locale mr_IN: Marathi (India) */
    private static final String[] TEXTS_mr_IN = {
        /* morekeys_a ~ */
        null, null, null, null,
        /* ~ morekeys_u */
        // Label for "switch to alphabetic" key.
        // U+0915: "क" DEVANAGARI LETTER KA
        // U+0916: "ख" DEVANAGARI LETTER KHA
        // U+0917: "ग" DEVANAGARI LETTER GA
        /* keylabel_to_alpha */ "\u0915\u0916\u0917",
        /* morekeys_i ~ */
        null, null, null, null, null, null,
        /* ~ single_quotes */
        // U+20B9: "₹" INDIAN RUPEE SIGN
        /* keyspec_currency */ "\u20B9",
        /* morekeys_y ~ */
        null, null, null, null, null, null, null, null, null, null, null, null, null, null, null,
        null, null, null, null, null,
        /* ~ morekeys_cyrillic_soft_sign */
        // U+0967: "१" DEVANAGARI DIGIT ONE
        /* keyspec_symbols_1 */ "\u0967",
        // U+0968: "२" DEVANAGARI DIGIT TWO
        /* keyspec_symbols_2 */ "\u0968",
        // U+0969: "३" DEVANAGARI DIGIT THREE
        /* keyspec_symbols_3 */ "\u0969",
        // U+096A: "४" DEVANAGARI DIGIT FOUR
        /* keyspec_symbols_4 */ "\u096A",
        // U+096B: "५" DEVANAGARI DIGIT FIVE
        /* keyspec_symbols_5 */ "\u096B",
        // U+096C: "६" DEVANAGARI DIGIT SIX
        /* keyspec_symbols_6 */ "\u096C",
        // U+096D: "७" DEVANAGARI DIGIT SEVEN
        /* keyspec_symbols_7 */ "\u096D",
        // U+096E: "८" DEVANAGARI DIGIT EIGHT
        /* keyspec_symbols_8 */ "\u096E",
        // U+096F: "९" DEVANAGARI DIGIT NINE
        /* keyspec_symbols_9 */ "\u096F",
        // U+0966: "०" DEVANAGARI DIGIT ZERO
        /* keyspec_symbols_0 */ "\u0966",
        // Label for "switch to symbols" key.
        /* keylabel_to_symbol */ "?\u0967\u0968\u0969",
        /* additional_morekeys_symbols_1 */ "1",
        /* additional_morekeys_symbols_2 */ "2",
        /* additional_morekeys_symbols_3 */ "3",
        /* additional_morekeys_symbols_4 */ "4",
        /* additional_morekeys_symbols_5 */ "5",
        /* additional_morekeys_symbols_6 */ "6",
        /* additional_morekeys_symbols_7 */ "7",
        /* additional_morekeys_symbols_8 */ "8",
        /* additional_morekeys_symbols_9 */ "9",
        /* additional_morekeys_symbols_0 */ "0",
    };

    /* Locale nb: Norwegian Bokmål */
    private static final String[] TEXTS_nb = {
        // U+00E5: "å" LATIN SMALL LETTER A WITH RING ABOVE
        // U+00E6: "æ" LATIN SMALL LETTER AE
        // U+00E4: "ä" LATIN SMALL LETTER A WITH DIAERESIS
        // U+00E0: "à" LATIN SMALL LETTER A WITH GRAVE
        // U+00E1: "á" LATIN SMALL LETTER A WITH ACUTE
        // U+00E2: "â" LATIN SMALL LETTER A WITH CIRCUMFLEX
        // U+00E3: "ã" LATIN SMALL LETTER A WITH TILDE
        // U+0101: "ā" LATIN SMALL LETTER A WITH MACRON
        /* morekeys_a */ "\u00E5,\u00E6,\u00E4,\u00E0,\u00E1,\u00E2,\u00E3,\u0101",
        // U+00F8: "ø" LATIN SMALL LETTER O WITH STROKE
        // U+00F6: "ö" LATIN SMALL LETTER O WITH DIAERESIS
        // U+00F4: "ô" LATIN SMALL LETTER O WITH CIRCUMFLEX
        // U+00F2: "ò" LATIN SMALL LETTER O WITH GRAVE
        // U+00F3: "ó" LATIN SMALL LETTER O WITH ACUTE
        // U+00F5: "õ" LATIN SMALL LETTER O WITH TILDE
        // U+0153: "œ" LATIN SMALL LIGATURE OE
        // U+014D: "ō" LATIN SMALL LETTER O WITH MACRON
        /* morekeys_o */ "\u00F8,\u00F6,\u00F4,\u00F2,\u00F3,\u00F5,\u0153,\u014D",
        // U+00E9: "é" LATIN SMALL LETTER E WITH ACUTE
        // U+00E8: "è" LATIN SMALL LETTER E WITH GRAVE
        // U+00EA: "ê" LATIN SMALL LETTER E WITH CIRCUMFLEX
        // U+00EB: "ë" LATIN SMALL LETTER E WITH DIAERESIS
        // U+0119: "ę" LATIN SMALL LETTER E WITH OGONEK
        // U+0117: "ė" LATIN SMALL LETTER E WITH DOT ABOVE
        // U+0113: "ē" LATIN SMALL LETTER E WITH MACRON
        /* morekeys_e */ "\u00E9,\u00E8,\u00EA,\u00EB,\u0119,\u0117,\u0113",
        // U+00FC: "ü" LATIN SMALL LETTER U WITH DIAERESIS
        // U+00FB: "û" LATIN SMALL LETTER U WITH CIRCUMFLEX
        // U+00F9: "ù" LATIN SMALL LETTER U WITH GRAVE
        // U+00FA: "ú" LATIN SMALL LETTER U WITH ACUTE
        // U+016B: "ū" LATIN SMALL LETTER U WITH MACRON
        /* morekeys_u */ "\u00FC,\u00FB,\u00F9,\u00FA,\u016B",
        /* keylabel_to_alpha ~ */
        null, null, null, null,
        /* ~ morekeys_c */
        /* double_quotes */ "!text/double_9qm_rqm",
        /* morekeys_s */ null,
        /* single_quotes */ "!text/single_9qm_rqm",
        /* keyspec_currency ~ */
        null, null, null, null, null, null, null, null, null, null, null, null,
        /* ~ morekeys_cyrillic_ie */
        // U+00E5: "å" LATIN SMALL LETTER A WITH RING ABOVE
        /* keyspec_nordic_row1_11 */ "\u00E5",
        // U+00F8: "ø" LATIN SMALL LETTER O WITH STROKE
        /* keyspec_nordic_row2_10 */ "\u00F8",
        // U+00E6: "æ" LATIN SMALL LETTER AE
        /* keyspec_nordic_row2_11 */ "\u00E6",
        // U+00F6: "ö" LATIN SMALL LETTER O WITH DIAERESIS
        /* morekeys_nordic_row2_10 */ "\u00F6",
        /* keyspec_east_slavic_row1_9 ~ */
        null, null, null, null, null, null, null, null, null, null, null, null, null, null, null,
        null, null, null, null, null, null, null, null, null, null, null, null,
        /* ~ morekeys_tablet_period */
        // U+00E4: "ä" LATIN SMALL LETTER A WITH DIAERESIS
        /* morekeys_nordic_row2_11 */ "\u00E4",
    };

    /* Locale ne_NP: Nepali (Nepal) */
    private static final String[] TEXTS_ne_NP = {
        /* morekeys_a ~ */
        null, null, null, null,
        /* ~ morekeys_u */
        // Label for "switch to alphabetic" key.
        // U+0915: "क" DEVANAGARI LETTER KA
        // U+0916: "ख" DEVANAGARI LETTER KHA
        // U+0917: "ग" DEVANAGARI LETTER GA
        /* keylabel_to_alpha */ "\u0915\u0916\u0917",
        /* morekeys_i ~ */
        null, null, null, null, null, null,
        /* ~ single_quotes */
        // U+0930/U+0941/U+002E "रु." NEPALESE RUPEE SIGN
        /* keyspec_currency */ "\u0930\u0941.",
        /* morekeys_y ~ */
        null, null, null, null, null, null, null, null, null, null, null, null, null, null, null,
        null, null, null, null, null,
        /* ~ morekeys_cyrillic_soft_sign */
        // U+0967: "१" DEVANAGARI DIGIT ONE
        /* keyspec_symbols_1 */ "\u0967",
        // U+0968: "२" DEVANAGARI DIGIT TWO
        /* keyspec_symbols_2 */ "\u0968",
        // U+0969: "३" DEVANAGARI DIGIT THREE
        /* keyspec_symbols_3 */ "\u0969",
        // U+096A: "४" DEVANAGARI DIGIT FOUR
        /* keyspec_symbols_4 */ "\u096A",
        // U+096B: "५" DEVANAGARI DIGIT FIVE
        /* keyspec_symbols_5 */ "\u096B",
        // U+096C: "६" DEVANAGARI DIGIT SIX
        /* keyspec_symbols_6 */ "\u096C",
        // U+096D: "७" DEVANAGARI DIGIT SEVEN
        /* keyspec_symbols_7 */ "\u096D",
        // U+096E: "८" DEVANAGARI DIGIT EIGHT
        /* keyspec_symbols_8 */ "\u096E",
        // U+096F: "९" DEVANAGARI DIGIT NINE
        /* keyspec_symbols_9 */ "\u096F",
        // U+0966: "०" DEVANAGARI DIGIT ZERO
        /* keyspec_symbols_0 */ "\u0966",
        // Label for "switch to symbols" key.
        /* keylabel_to_symbol */ "?\u0967\u0968\u0969",
        /* additional_morekeys_symbols_1 */ "1",
        /* additional_morekeys_symbols_2 */ "2",
        /* additional_morekeys_symbols_3 */ "3",
        /* additional_morekeys_symbols_4 */ "4",
        /* additional_morekeys_symbols_5 */ "5",
        /* additional_morekeys_symbols_6 */ "6",
        /* additional_morekeys_symbols_7 */ "7",
        /* additional_morekeys_symbols_8 */ "8",
        /* additional_morekeys_symbols_9 */ "9",
        /* additional_morekeys_symbols_0 */ "0",
        /* morekeys_tablet_period */ "!autoColumnOrder!8,.,\\,,',#,),(,/,;,@,:,-,\",+,\\%,&",
        /* morekeys_nordic_row2_11 ~ */
        null, null, null,
        /* ~ keyspec_tablet_comma */
        // U+0964: "।" DEVANAGARI DANDA
        /* keyspec_period */ "\u0964",
        /* morekeys_period */ "!autoColumnOrder!9,.,\\,,?,!,#,),(,/,;,',@,:,-,\",+,\\%,&",
        /* keyspec_tablet_period */ "\u0964",
    };

    /* Locale nl: Dutch */
    private static final String[] TEXTS_nl = {
        // U+00E1: "á" LATIN SMALL LETTER A WITH ACUTE
        // U+00E4: "ä" LATIN SMALL LETTER A WITH DIAERESIS
        // U+00E2: "â" LATIN SMALL LETTER A WITH CIRCUMFLEX
        // U+00E0: "à" LATIN SMALL LETTER A WITH GRAVE
        // U+00E6: "æ" LATIN SMALL LETTER AE
        // U+00E3: "ã" LATIN SMALL LETTER A WITH TILDE
        // U+00E5: "å" LATIN SMALL LETTER A WITH RING ABOVE
        // U+0101: "ā" LATIN SMALL LETTER A WITH MACRON
        /* morekeys_a */ "\u00E1,\u00E4,\u00E2,\u00E0,\u00E6,\u00E3,\u00E5,\u0101",
        // U+00F3: "ó" LATIN SMALL LETTER O WITH ACUTE
        // U+00F6: "ö" LATIN SMALL LETTER O WITH DIAERESIS
        // U+00F4: "ô" LATIN SMALL LETTER O WITH CIRCUMFLEX
        // U+00F2: "ò" LATIN SMALL LETTER O WITH GRAVE
        // U+00F5: "õ" LATIN SMALL LETTER O WITH TILDE
        // U+0153: "œ" LATIN SMALL LIGATURE OE
        // U+00F8: "ø" LATIN SMALL LETTER O WITH STROKE
        // U+014D: "ō" LATIN SMALL LETTER O WITH MACRON
        /* morekeys_o */ "\u00F3,\u00F6,\u00F4,\u00F2,\u00F5,\u0153,\u00F8,\u014D",
        // U+00E9: "é" LATIN SMALL LETTER E WITH ACUTE
        // U+00EB: "ë" LATIN SMALL LETTER E WITH DIAERESIS
        // U+00EA: "ê" LATIN SMALL LETTER E WITH CIRCUMFLEX
        // U+00E8: "è" LATIN SMALL LETTER E WITH GRAVE
        // U+0119: "ę" LATIN SMALL LETTER E WITH OGONEK
        // U+0117: "ė" LATIN SMALL LETTER E WITH DOT ABOVE
        // U+0113: "ē" LATIN SMALL LETTER E WITH MACRON
        /* morekeys_e */ "\u00E9,\u00EB,\u00EA,\u00E8,\u0119,\u0117,\u0113",
        // U+00FA: "ú" LATIN SMALL LETTER U WITH ACUTE
        // U+00FC: "ü" LATIN SMALL LETTER U WITH DIAERESIS
        // U+00FB: "û" LATIN SMALL LETTER U WITH CIRCUMFLEX
        // U+00F9: "ù" LATIN SMALL LETTER U WITH GRAVE
        // U+016B: "ū" LATIN SMALL LETTER U WITH MACRON
        /* morekeys_u */ "\u00FA,\u00FC,\u00FB,\u00F9,\u016B",
        /* keylabel_to_alpha */ null,
        // U+00ED: "í" LATIN SMALL LETTER I WITH ACUTE
        // U+00EF: "ï" LATIN SMALL LETTER I WITH DIAERESIS
        // U+00EC: "ì" LATIN SMALL LETTER I WITH GRAVE
        // U+00EE: "î" LATIN SMALL LETTER I WITH CIRCUMFLEX
        // U+012F: "į" LATIN SMALL LETTER I WITH OGONEK
        // U+012B: "ī" LATIN SMALL LETTER I WITH MACRON
        // U+0133: "ĳ" LATIN SMALL LIGATURE IJ
        /* morekeys_i */ "\u00ED,\u00EF,\u00EC,\u00EE,\u012F,\u012B,\u0133",
        // U+00F1: "ñ" LATIN SMALL LETTER N WITH TILDE
        // U+0144: "ń" LATIN SMALL LETTER N WITH ACUTE
        /* morekeys_n */ "\u00F1,\u0144",
        /* morekeys_c */ null,
        /* double_quotes */ "!text/double_9qm_rqm",
        /* morekeys_s */ null,
        /* single_quotes */ "!text/single_9qm_rqm",
        /* keyspec_currency */ null,
        // U+0133: "ĳ" LATIN SMALL LIGATURE IJ
        /* morekeys_y */ "\u0133",
    };

    /* Locale pl: Polish */
    private static final String[] TEXTS_pl = {
        // U+0105: "ą" LATIN SMALL LETTER A WITH OGONEK
        // U+00E1: "á" LATIN SMALL LETTER A WITH ACUTE
        // U+00E0: "à" LATIN SMALL LETTER A WITH GRAVE
        // U+00E2: "â" LATIN SMALL LETTER A WITH CIRCUMFLEX
        // U+00E4: "ä" LATIN SMALL LETTER A WITH DIAERESIS
        // U+00E6: "æ" LATIN SMALL LETTER AE
        // U+00E3: "ã" LATIN SMALL LETTER A WITH TILDE
        // U+00E5: "å" LATIN SMALL LETTER A WITH RING ABOVE
        // U+0101: "ā" LATIN SMALL LETTER A WITH MACRON
        /* morekeys_a */ "\u0105,\u00E1,\u00E0,\u00E2,\u00E4,\u00E6,\u00E3,\u00E5,\u0101",
        // U+00F3: "ó" LATIN SMALL LETTER O WITH ACUTE
        // U+00F6: "ö" LATIN SMALL LETTER O WITH DIAERESIS
        // U+00F4: "ô" LATIN SMALL LETTER O WITH CIRCUMFLEX
        // U+00F2: "ò" LATIN SMALL LETTER O WITH GRAVE
        // U+00F5: "õ" LATIN SMALL LETTER O WITH TILDE
        // U+0153: "œ" LATIN SMALL LIGATURE OE
        // U+00F8: "ø" LATIN SMALL LETTER O WITH STROKE
        // U+014D: "ō" LATIN SMALL LETTER O WITH MACRON
        /* morekeys_o */ "\u00F3,\u00F6,\u00F4,\u00F2,\u00F5,\u0153,\u00F8,\u014D",
        // U+0119: "ę" LATIN SMALL LETTER E WITH OGONEK
        // U+00E8: "è" LATIN SMALL LETTER E WITH GRAVE
        // U+00E9: "é" LATIN SMALL LETTER E WITH ACUTE
        // U+00EA: "ê" LATIN SMALL LETTER E WITH CIRCUMFLEX
        // U+00EB: "ë" LATIN SMALL LETTER E WITH DIAERESIS
        // U+0117: "ė" LATIN SMALL LETTER E WITH DOT ABOVE
        // U+0113: "ē" LATIN SMALL LETTER E WITH MACRON
        /* morekeys_e */ "\u0119,\u00E8,\u00E9,\u00EA,\u00EB,\u0117,\u0113",
        /* morekeys_u ~ */
        null, null, null,
        /* ~ morekeys_i */
        // U+0144: "ń" LATIN SMALL LETTER N WITH ACUTE
        // U+00F1: "ñ" LATIN SMALL LETTER N WITH TILDE
        /* morekeys_n */ "\u0144,\u00F1",
        // U+0107: "ć" LATIN SMALL LETTER C WITH ACUTE
        // U+00E7: "ç" LATIN SMALL LETTER C WITH CEDILLA
        // U+010D: "č" LATIN SMALL LETTER C WITH CARON
        /* morekeys_c */ "\u0107,\u00E7,\u010D",
        /* double_quotes */ "!text/double_9qm_rqm",
        // U+015B: "ś" LATIN SMALL LETTER S WITH ACUTE
        // U+00DF: "ß" LATIN SMALL LETTER SHARP S
        // U+0161: "š" LATIN SMALL LETTER S WITH CARON
        /* morekeys_s */ "\u015B,\u00DF,\u0161",
        /* single_quotes */ "!text/single_9qm_rqm",
        /* keyspec_currency */ null,
        /* morekeys_y */ null,
        // U+017C: "ż" LATIN SMALL LETTER Z WITH DOT ABOVE
        // U+017A: "ź" LATIN SMALL LETTER Z WITH ACUTE
        // U+017E: "ž" LATIN SMALL LETTER Z WITH CARON
        /* morekeys_z */ "\u017C,\u017A,\u017E",
        /* morekeys_d */ null,
        /* morekeys_t */ null,
        // U+0142: "ł" LATIN SMALL LETTER L WITH STROKE
        /* morekeys_l */ "\u0142",
    };

    /* Locale pt: Portuguese */
    private static final String[] TEXTS_pt = {
        // U+00E1: "á" LATIN SMALL LETTER A WITH ACUTE
        // U+00E3: "ã" LATIN SMALL LETTER A WITH TILDE
        // U+00E0: "à" LATIN SMALL LETTER A WITH GRAVE
        // U+00E2: "â" LATIN SMALL LETTER A WITH CIRCUMFLEX
        // U+00E4: "ä" LATIN SMALL LETTER A WITH DIAERESIS
        // U+00E5: "å" LATIN SMALL LETTER A WITH RING ABOVE
        // U+00E6: "æ" LATIN SMALL LETTER AE
        // U+00AA: "ª" FEMININE ORDINAL INDICATOR
        /* morekeys_a */ "\u00E1,\u00E3,\u00E0,\u00E2,\u00E4,\u00E5,\u00E6,\u00AA",
        // U+00F3: "ó" LATIN SMALL LETTER O WITH ACUTE
        // U+00F5: "õ" LATIN SMALL LETTER O WITH TILDE
        // U+00F4: "ô" LATIN SMALL LETTER O WITH CIRCUMFLEX
        // U+00F2: "ò" LATIN SMALL LETTER O WITH GRAVE
        // U+00F6: "ö" LATIN SMALL LETTER O WITH DIAERESIS
        // U+0153: "œ" LATIN SMALL LIGATURE OE
        // U+00F8: "ø" LATIN SMALL LETTER O WITH STROKE
        // U+014D: "ō" LATIN SMALL LETTER O WITH MACRON
        // U+00BA: "º" MASCULINE ORDINAL INDICATOR
        /* morekeys_o */ "\u00F3,\u00F5,\u00F4,\u00F2,\u00F6,\u0153,\u00F8,\u014D,\u00BA",
        // U+00E9: "é" LATIN SMALL LETTER E WITH ACUTE
        // U+00EA: "ê" LATIN SMALL LETTER E WITH CIRCUMFLEX
        // U+00E8: "è" LATIN SMALL LETTER E WITH GRAVE
        // U+0119: "ę" LATIN SMALL LETTER E WITH OGONEK
        // U+0117: "ė" LATIN SMALL LETTER E WITH DOT ABOVE
        // U+0113: "ē" LATIN SMALL LETTER E WITH MACRON
        // U+00EB: "ë" LATIN SMALL LETTER E WITH DIAERESIS
        /* morekeys_e */ "\u00E9,\u00EA,\u00E8,\u0119,\u0117,\u0113,\u00EB",
        // U+00FA: "ú" LATIN SMALL LETTER U WITH ACUTE
        // U+00FC: "ü" LATIN SMALL LETTER U WITH DIAERESIS
        // U+00F9: "ù" LATIN SMALL LETTER U WITH GRAVE
        // U+00FB: "û" LATIN SMALL LETTER U WITH CIRCUMFLEX
        // U+016B: "ū" LATIN SMALL LETTER U WITH MACRON
        /* morekeys_u */ "\u00FA,\u00FC,\u00F9,\u00FB,\u016B",
        /* keylabel_to_alpha */ null,
        // U+00ED: "í" LATIN SMALL LETTER I WITH ACUTE
        // U+00EE: "î" LATIN SMALL LETTER I WITH CIRCUMFLEX
        // U+00EC: "ì" LATIN SMALL LETTER I WITH GRAVE
        // U+00EF: "ï" LATIN SMALL LETTER I WITH DIAERESIS
        // U+012F: "į" LATIN SMALL LETTER I WITH OGONEK
        // U+012B: "ī" LATIN SMALL LETTER I WITH MACRON
        /* morekeys_i */ "\u00ED,\u00EE,\u00EC,\u00EF,\u012F,\u012B",
        /* morekeys_n */ null,
        // U+00E7: "ç" LATIN SMALL LETTER C WITH CEDILLA
        // U+010D: "č" LATIN SMALL LETTER C WITH CARON
        // U+0107: "ć" LATIN SMALL LETTER C WITH ACUTE
        /* morekeys_c */ "\u00E7,\u010D,\u0107",
    };

    /* Locale rm: Raeto-Romance */
    private static final String[] TEXTS_rm = {
        /* morekeys_a */ null,
        // U+00F2: "ò" LATIN SMALL LETTER O WITH GRAVE
        // U+00F3: "ó" LATIN SMALL LETTER O WITH ACUTE
        // U+00F6: "ö" LATIN SMALL LETTER O WITH DIAERESIS
        // U+00F4: "ô" LATIN SMALL LETTER O WITH CIRCUMFLEX
        // U+00F5: "õ" LATIN SMALL LETTER O WITH TILDE
        // U+0153: "œ" LATIN SMALL LIGATURE OE
        // U+00F8: "ø" LATIN SMALL LETTER O WITH STROKE
        /* morekeys_o */ "\u00F2,\u00F3,\u00F6,\u00F4,\u00F5,\u0153,\u00F8",
    };

    /* Locale ro: Romanian */
    private static final String[] TEXTS_ro = {
        // U+0103: "ă" LATIN SMALL LETTER A WITH BREVE
        // U+00E2: "â" LATIN SMALL LETTER A WITH CIRCUMFLEX
        // U+00E3: "ã" LATIN SMALL LETTER A WITH TILDE
        // U+00E0: "à" LATIN SMALL LETTER A WITH GRAVE
        // U+00E1: "á" LATIN SMALL LETTER A WITH ACUTE
        // U+00E4: "ä" LATIN SMALL LETTER A WITH DIAERESIS
        // U+00E6: "æ" LATIN SMALL LETTER AE
        // U+00E5: "å" LATIN SMALL LETTER A WITH RING ABOVE
        // U+0101: "ā" LATIN SMALL LETTER A WITH MACRON
        /* morekeys_a */ "\u0103,\u00E2,\u00E3,\u00E0,\u00E1,\u00E4,\u00E6,\u00E5,\u0101",
        /* morekeys_o ~ */
        null, null, null, null,
        /* ~ keylabel_to_alpha */
        // U+00EE: "î" LATIN SMALL LETTER I WITH CIRCUMFLEX
        // U+00EF: "ï" LATIN SMALL LETTER I WITH DIAERESIS
        // U+00EC: "ì" LATIN SMALL LETTER I WITH GRAVE
        // U+00ED: "í" LATIN SMALL LETTER I WITH ACUTE
        // U+012F: "į" LATIN SMALL LETTER I WITH OGONEK
        // U+012B: "ī" LATIN SMALL LETTER I WITH MACRON
        /* morekeys_i */ "\u00EE,\u00EF,\u00EC,\u00ED,\u012F,\u012B",
        /* morekeys_n */ null,
        /* morekeys_c */ null,
        /* double_quotes */ "!text/double_9qm_rqm",
        // U+0219: "ș" LATIN SMALL LETTER S WITH COMMA BELOW
        // U+00DF: "ß" LATIN SMALL LETTER SHARP S
        // U+015B: "ś" LATIN SMALL LETTER S WITH ACUTE
        // U+0161: "š" LATIN SMALL LETTER S WITH CARON
        /* morekeys_s */ "\u0219,\u00DF,\u015B,\u0161",
        /* single_quotes */ "!text/single_9qm_rqm",
        /* keyspec_currency ~ */
        null, null, null, null,
        /* ~ morekeys_d */
        // U+021B: "ț" LATIN SMALL LETTER T WITH COMMA BELOW
        /* morekeys_t */ "\u021B",
    };

    /* Locale ru: Russian */
    private static final String[] TEXTS_ru = {
        /* morekeys_a ~ */
        null, null, null, null,
        /* ~ morekeys_u */
        // Label for "switch to alphabetic" key.
        // U+0410: "А" CYRILLIC CAPITAL LETTER A
        // U+0411: "Б" CYRILLIC CAPITAL LETTER BE
        // U+0412: "В" CYRILLIC CAPITAL LETTER VE
        /* keylabel_to_alpha */ "\u0410\u0411\u0412",
        /* morekeys_i ~ */
        null, null, null,
        /* ~ morekeys_c */
        /* double_quotes */ "!text/double_9qm_lqm",
        /* morekeys_s */ null,
        /* single_quotes */ "!text/single_9qm_lqm",
        // U+20BD ₽ RUBLE SIGN
        /* keyspec_currency ~ */ Build.VERSION.SDK_INT > Build.VERSION_CODES.LOLLIPOP ? "\u20BD" : "\u20B1",
        null, null, null, null, null, null, null, null, null, null,
        /* ~ morekeys_k */
        // U+0435 + U+0301: "е" CYRILLIC SMALL LETTER IE + ◌́ COMBINING ACUTE ACCENT
        // U+0451: "ё" CYRILLIC SMALL LETTER IO
        // U+0463: "ѣ" CYRILLIC SMALL LETTER YAT
        /* morekeys_cyrillic_ie */ "\u0451,\u0435\u0301,\u0463",
        /* keyspec_nordic_row1_11 ~ */
        null, null, null, null,
        /* ~ morekeys_nordic_row2_10 */
        // U+0449: "щ" CYRILLIC SMALL LETTER SHCHA
        /* keyspec_east_slavic_row1_9 */ "\u0449",
        // U+044B: "ы" CYRILLIC SMALL LETTER YERU
        /* keyspec_east_slavic_row2_2 */ "\u044B",
        // U+044D: "э" CYRILLIC SMALL LETTER E
        /* keyspec_east_slavic_row2_11 */ "\u044D",
        // U+0438: "и" CYRILLIC SMALL LETTER I
        /* keyspec_east_slavic_row3_5 */ "\u0438",
        // U+044A: "ъ" CYRILLIC SMALL LETTER HARD SIGN
        /* morekeys_cyrillic_soft_sign */ "\u044A",
        null, null, null, null, null, null, null, null, null, null,/* #32-41 */
        null, null, null, null, null, null, null, null, null, null,/* #42-51 */
        null, null, null, null, null, null, null, null, null, null,/* #52-61 */
        null, null, null, null, null, null, null, null, null, null,/* #62-71 */
        null, null, null, null, null, null, null, null, null, null,/* #72-86 */
        null, null, null, null, null,
        // U+044B + U+0301: "ы" CYRILLIC SMALL LETTER YERU + ◌́ COMBINING ACUTE ACCENT
        // U+A651: "ꙑ" CYRILLIC SMALL LETTER YERU WITH BACK YER
        /* #87: morekeys_east_slavic_row2_2 */ "\u044B\u0301,\uA651",
        // U+0443 + U+0301: "у" CYRILLIC SMALL LETTER U + ◌́ COMBINING ACUTE ACCENT
        // U+045E: "ў" CYRILLIC SMALL LETTER SHORT U
        /* morekeys_cyrillic_u */ "\u0443\u0301,\u045E",
        /* morekeys_cyrillic_en */ null,
        // U+0491: "ґ" CYRILLIC SMALL LETTER GHE WITH UPTURN
        /* morekeys_cyrillic_ghe */ "\u0491",
        // U+043E + U+0301: "о" CYRILLIC SMALL LETTER O + ◌́ COMBINING ACUTE ACCENT
        /* #91: morekeys_cyrillic_o */ "\u043e\u0301",
        // U+0438 + U+0301: "и" CYRILLIC SMALL LETTER I + ◌́ COMBINING ACUTE ACCENT
        // U+0456: "і" CYRILLIC SMALL LETTER BYELORUSSIAN-UKRAINIAN I
        // U+0457: "ї" CYRILLIC SMALL LETTER YI
        /* morekeys_cyrillic_i */ "\u0438\u0301,\u0456,\u0457",
        null, null, null, null, null, null, null, null, null, /* #93-101 */
        null, null, null, null, null, null, null, null, null, null, /* #102-111 */
        null, null, null, null, null, null, null, /* #112-118 */
        // U+044D + U+0301: "э" CYRILLIC SMALL LETTER E + ◌́ COMBINING ACUTE ACCENT
        // U+0454: "є" CYRILLIC SMALL LETTER UKRAINIAN IE
        /* #119: morekeys_east_slavic_row2_11 */ "\u044d\u0301,\u0454",
        /* #120: morekeys_cyrillic_ka */ null,
        /* #121: morekeys_cyrillic_a */ "\u0430\u0301",
        /* #122: "morekeys_currency_dollar" */ null,
        /* #123: "morekeys_plus" */ null,
        /* #124: "morekeys_less_than" */ null,
        /* #125: "morekeys_greater_than" */ null,
        /* #126: "morekeys_exclamation" */ null,
        /* #127: "morekeys_currency_generic" */ null,
        /* #128: "morekeys_symbols_1" */ null,
        /* #129: "morekeys_symbols_2" */ null,
        /* #130: "morekeys_symbols_3" */ null,
        /* #131: "morekeys_symbols_4" */ null,
        /* #132: "morekeys_symbols_5" */ null,
        /* #133: "morekeys_symbols_6" */ null,
        /* #134: "morekeys_symbols_7" */ null,
        /* #135: "morekeys_symbols_8" */ null,
        /* #136: "morekeys_symbols_9" */ null,
        /* #137: "morekeys_symbols_0" */ null,
        /* #138: "morekeys_am_pm" */ null,
        /* #139: "keyspec_settings" */ null,
        /* #140: "keyspec_action_next" */ null,
        /* #141: "keyspec_action_previous" */ null,
        /* #142: "keylabel_to_more_symbol" */ null,
        /* #143: "keylabel_tablet_to_more_symbol" */ null,
        /* #144: "keylabel_to_phone_numeric" */ null,
        /* #145: "keylabel_to_phone_symbols" */ null,
        /* #146: "keylabel_time_am" */ null,
        /* #147: "keylabel_time_pm" */ null,
        /* #148: "keyspecs_left_parenthesis_more_keys" */ null,
        /* #149: "keyspecs_right_parenthesis_more_keys" */ null,
        /* #150: "single_laqm_raqm" */ null,
        /* #151: "single_raqm_laqm" */ null,
        /* #152: "double_laqm_raqm" */ null,
        /* #153: "double_raqm_laqm" */ null,
        /* #154: "single_lqm_rqm" */ null,
        /* #155: "single_9qm_lqm" */ null,
        /* #156: "single_9qm_rqm" */ null,
        /* #157: "single_rqm_9qm" */ null,
        /* #158: "double_lqm_rqm" */ null,
        /* #159: "double_9qm_lqm" */ null,
        /* #160: "double_9qm_rqm" */ null,
        /* #161: "double_rqm_9qm" */ null,
        /* #162: "morekeys_single_quote" */ null,
        /* #163: "morekeys_double_quote" */ null,
        /* #164: "morekeys_tablet_double_quote" */ null,
            // U+044F + U+0301: "я" CYRILLIC SMALL LETTER YA + ◌́ COMBINING ACUTE ACCENT
        /* #165: "morekeys_cyrillic_ya" */ "\u044f\u0301",
            // U+044E + U+0301: "ю" CYRILLIC SMALL LETTER YU + ◌́ COMBINING ACUTE ACCENT
        /* #166: "morekeys_cyrillic_yu" */ "\u044e\u0301",
    };

    /* Locale si_LK: Sinhalese (Sri Lanka) */
    private static final String[] TEXTS_si_LK = {
        /* morekeys_a ~ */
        null, null, null, null,
        /* ~ morekeys_u */
        // Label for "switch to alphabetic" key.
        // U+0D85: "අ" SINHALA LETTER AYANNA
        // U+0D86: "ආ" SINHALA LETTER AAYANNA
        /* keylabel_to_alpha */ "\u0D85,\u0D86",
        /* morekeys_i ~ */
        null, null, null, null, null, null,
        /* ~ single_quotes */
        // U+0DBB/U+0DD4: "රු" SINHALA LETTER RAYANNA/SINHALA VOWEL SIGN KETTI PAA-PILLA
        /* keyspec_currency */ "\u0DBB\u0DD4",
    };

    /* Locale sk: Slovak */
    private static final String[] TEXTS_sk = {
        // U+00E1: "á" LATIN SMALL LETTER A WITH ACUTE
        // U+00E4: "ä" LATIN SMALL LETTER A WITH DIAERESIS
        // U+0101: "ā" LATIN SMALL LETTER A WITH MACRON
        // U+00E0: "à" LATIN SMALL LETTER A WITH GRAVE
        // U+00E2: "â" LATIN SMALL LETTER A WITH CIRCUMFLEX
        // U+00E3: "ã" LATIN SMALL LETTER A WITH TILDE
        // U+00E5: "å" LATIN SMALL LETTER A WITH RING ABOVE
        // U+00E6: "æ" LATIN SMALL LETTER AE
        // U+0105: "ą" LATIN SMALL LETTER A WITH OGONEK
        /* morekeys_a */ "\u00E1,\u00E4,\u0101,\u00E0,\u00E2,\u00E3,\u00E5,\u00E6,\u0105",
        // U+00F4: "ô" LATIN SMALL LETTER O WITH CIRCUMFLEX
        // U+00F3: "ó" LATIN SMALL LETTER O WITH ACUTE
        // U+00F6: "ö" LATIN SMALL LETTER O WITH DIAERESIS
        // U+00F2: "ò" LATIN SMALL LETTER O WITH GRAVE
        // U+00F5: "õ" LATIN SMALL LETTER O WITH TILDE
        // U+0153: "œ" LATIN SMALL LIGATURE OE
        // U+0151: "ő" LATIN SMALL LETTER O WITH DOUBLE ACUTE
        // U+00F8: "ø" LATIN SMALL LETTER O WITH STROKE
        /* morekeys_o */ "\u00F4,\u00F3,\u00F6,\u00F2,\u00F5,\u0153,\u0151,\u00F8",
        // U+00E9: "é" LATIN SMALL LETTER E WITH ACUTE
        // U+011B: "ě" LATIN SMALL LETTER E WITH CARON
        // U+0113: "ē" LATIN SMALL LETTER E WITH MACRON
        // U+0117: "ė" LATIN SMALL LETTER E WITH DOT ABOVE
        // U+00E8: "è" LATIN SMALL LETTER E WITH GRAVE
        // U+00EA: "ê" LATIN SMALL LETTER E WITH CIRCUMFLEX
        // U+00EB: "ë" LATIN SMALL LETTER E WITH DIAERESIS
        // U+0119: "ę" LATIN SMALL LETTER E WITH OGONEK
        /* morekeys_e */ "\u00E9,\u011B,\u0113,\u0117,\u00E8,\u00EA,\u00EB,\u0119",
        // U+00FA: "ú" LATIN SMALL LETTER U WITH ACUTE
        // U+016F: "ů" LATIN SMALL LETTER U WITH RING ABOVE
        // U+00FC: "ü" LATIN SMALL LETTER U WITH DIAERESIS
        // U+016B: "ū" LATIN SMALL LETTER U WITH MACRON
        // U+0173: "ų" LATIN SMALL LETTER U WITH OGONEK
        // U+00F9: "ù" LATIN SMALL LETTER U WITH GRAVE
        // U+00FB: "û" LATIN SMALL LETTER U WITH CIRCUMFLEX
        // U+0171: "ű" LATIN SMALL LETTER U WITH DOUBLE ACUTE
        /* morekeys_u */ "\u00FA,\u016F,\u00FC,\u016B,\u0173,\u00F9,\u00FB,\u0171",
        /* keylabel_to_alpha */ null,
        // U+00ED: "í" LATIN SMALL LETTER I WITH ACUTE
        // U+012B: "ī" LATIN SMALL LETTER I WITH MACRON
        // U+012F: "į" LATIN SMALL LETTER I WITH OGONEK
        // U+00EC: "ì" LATIN SMALL LETTER I WITH GRAVE
        // U+00EE: "î" LATIN SMALL LETTER I WITH CIRCUMFLEX
        // U+00EF: "ï" LATIN SMALL LETTER I WITH DIAERESIS
        // U+0131: "ı" LATIN SMALL LETTER DOTLESS I
        /* morekeys_i */ "\u00ED,\u012B,\u012F,\u00EC,\u00EE,\u00EF,\u0131",
        // U+0148: "ň" LATIN SMALL LETTER N WITH CARON
        // U+0146: "ņ" LATIN SMALL LETTER N WITH CEDILLA
        // U+00F1: "ñ" LATIN SMALL LETTER N WITH TILDE
        // U+0144: "ń" LATIN SMALL LETTER N WITH ACUTE
        /* morekeys_n */ "\u0148,\u0146,\u00F1,\u0144",
        // U+010D: "č" LATIN SMALL LETTER C WITH CARON
        // U+00E7: "ç" LATIN SMALL LETTER C WITH CEDILLA
        // U+0107: "ć" LATIN SMALL LETTER C WITH ACUTE
        /* morekeys_c */ "\u010D,\u00E7,\u0107",
        /* double_quotes */ "!text/double_9qm_lqm",
        // U+0161: "š" LATIN SMALL LETTER S WITH CARON
        // U+00DF: "ß" LATIN SMALL LETTER SHARP S
        // U+015B: "ś" LATIN SMALL LETTER S WITH ACUTE
        // U+015F: "ş" LATIN SMALL LETTER S WITH CEDILLA
        /* morekeys_s */ "\u0161,\u00DF,\u015B,\u015F",
        /* single_quotes */ "!text/single_9qm_lqm",
        /* keyspec_currency */ null,
        // U+00FD: "ý" LATIN SMALL LETTER Y WITH ACUTE
        // U+00FF: "ÿ" LATIN SMALL LETTER Y WITH DIAERESIS
        /* morekeys_y */ "\u00FD,\u00FF",
        // U+017E: "ž" LATIN SMALL LETTER Z WITH CARON
        // U+017C: "ż" LATIN SMALL LETTER Z WITH DOT ABOVE
        // U+017A: "ź" LATIN SMALL LETTER Z WITH ACUTE
        /* morekeys_z */ "\u017E,\u017C,\u017A",
        // U+010F: "ď" LATIN SMALL LETTER D WITH CARON
        /* morekeys_d */ "\u010F",
        // U+0165: "ť" LATIN SMALL LETTER T WITH CARON
        // U+0163: "ţ" LATIN SMALL LETTER T WITH CEDILLA
        /* morekeys_t */ "\u0165,\u0163",
        // U+013E: "ľ" LATIN SMALL LETTER L WITH CARON
        // U+013A: "ĺ" LATIN SMALL LETTER L WITH ACUTE
        // U+013C: "ļ" LATIN SMALL LETTER L WITH CEDILLA
        // U+0142: "ł" LATIN SMALL LETTER L WITH STROKE
        /* morekeys_l */ "\u013E,\u013A,\u013C,\u0142",
        // U+0123: "ģ" LATIN SMALL LETTER G WITH CEDILLA
        // U+011F: "ğ" LATIN SMALL LETTER G WITH BREVE
        /* morekeys_g */ "\u0123,\u011F",
        /* single_angle_quotes */ "!text/single_raqm_laqm",
        /* double_angle_quotes */ "!text/double_raqm_laqm",
        // U+0155: "ŕ" LATIN SMALL LETTER R WITH ACUTE
        // U+0159: "ř" LATIN SMALL LETTER R WITH CARON
        // U+0157: "ŗ" LATIN SMALL LETTER R WITH CEDILLA
        /* morekeys_r */ "\u0155,\u0159,\u0157",
        // U+0137: "ķ" LATIN SMALL LETTER K WITH CEDILLA
        /* morekeys_k */ "\u0137",
    };

    /* Locale sl: Slovenian */
    private static final String[] TEXTS_sl = {
        /* morekeys_a ~ */
        null, null, null, null, null, null, null,
        /* ~ morekeys_n */
        // U+010D: "č" LATIN SMALL LETTER C WITH CARON
        // U+0107: "ć" LATIN SMALL LETTER C WITH ACUTE
        /* morekeys_c */ "\u010D,\u0107",
        /* double_quotes */ "!text/double_9qm_lqm",
        // U+0161: "š" LATIN SMALL LETTER S WITH CARON
        /* morekeys_s */ "\u0161",
        /* single_quotes */ "!text/single_9qm_lqm",
        /* keyspec_currency */ null,
        /* morekeys_y */ null,
        // U+017E: "ž" LATIN SMALL LETTER Z WITH CARON
        /* morekeys_z */ "\u017E",
        // U+0111: "đ" LATIN SMALL LETTER D WITH STROKE
        /* morekeys_d */ "\u0111",
        /* morekeys_t ~ */
        null, null, null,
        /* ~ morekeys_g */
        /* single_angle_quotes */ "!text/single_raqm_laqm",
        /* double_angle_quotes */ "!text/double_raqm_laqm",
    };

    /* Locale sr: Serbian */
    private static final String[] TEXTS_sr = {
        /* morekeys_a ~ */
        null, null, null, null,
        /* ~ morekeys_u */
        // END: More keys definitions for Serbian (Cyrillic)
        // Label for "switch to alphabetic" key.
        // U+0410: "А" CYRILLIC CAPITAL LETTER A
        // U+0411: "Б" CYRILLIC CAPITAL LETTER BE
        // U+0412: "В" CYRILLIC CAPITAL LETTER VE
        /* keylabel_to_alpha */ "\u0410\u0411\u0412",
        /* morekeys_i ~ */
        null, null, null,
        /* ~ morekeys_c */
        /* double_quotes */ "!text/double_9qm_lqm",
        /* morekeys_s */ null,
        /* single_quotes */ "!text/single_9qm_lqm",
        /* keyspec_currency ~ */
        null, null, null, null, null, null, null,
        /* ~ morekeys_g */
        /* single_angle_quotes */ "!text/single_raqm_laqm",
        /* double_angle_quotes */ "!text/double_raqm_laqm",
        /* morekeys_r */ null,
        /* morekeys_k */ null,
        // U+0450: "ѐ" CYRILLIC SMALL LETTER IE WITH GRAVE
        /* morekeys_cyrillic_ie */ "\u0450",
        /* keyspec_nordic_row1_11 ~ */
        null, null, null, null, null, null, null, null, null, null, null, null, null, null, null,
        null, null, null, null, null, null, null, null, null, null, null, null, null, null, null,
        null, null, null, null, null, null, null, null, null, null, null, null, null, null, null,
        null, null, null, null, null, null, null, null, null, null, null, null, null, null, null,
        null, null, null, null, null, null, null, null, null,
        /* ~ morekeys_cyrillic_o */
        // U+045D: "ѝ" CYRILLIC SMALL LETTER I WITH GRAVE
        /* morekeys_cyrillic_i */ "\u045D",
        // TODO: Move these to sr-Latn once we can handle IETF language tag with script name specified.
        // BEGIN: More keys definitions for Serbian (Latin)
        // U+0161: "š" LATIN SMALL LETTER S WITH CARON
        // U+00DF: "ß" LATIN SMALL LETTER SHARP S
        // U+015B: "ś" LATIN SMALL LETTER S WITH ACUTE
        // <string name="morekeys_s">&#x0161;,&#x00DF;,&#x015B;</string>
        // U+010D: "č" LATIN SMALL LETTER C WITH CARON
        // U+00E7: "ç" LATIN SMALL LETTER C WITH CEDILLA
        // U+0107: "ć" LATIN SMALL LETTER C WITH ACUTE
        // <string name="morekeys_c">&#x010D;,&#x00E7;,&#x0107;</string>
        // U+010F: "ď" LATIN SMALL LETTER D WITH CARON
        // <string name="morekeys_d">&#x010F;</string>
        // U+017E: "ž" LATIN SMALL LETTER Z WITH CARON
        // U+017A: "ź" LATIN SMALL LETTER Z WITH ACUTE
        // U+017C: "ż" LATIN SMALL LETTER Z WITH DOT ABOVE
        // <string name="morekeys_z">&#x017E;,&#x017A;,&#x017C;</string>
        // END: More keys definitions for Serbian (Latin)
        // BEGIN: More keys definitions for Serbian (Cyrillic)
        // U+0437: "з" CYRILLIC SMALL LETTER ZE
        /* keyspec_south_slavic_row1_6 */ "\u0437",
        // U+045B: "ћ" CYRILLIC SMALL LETTER TSHE
        /* keyspec_south_slavic_row2_11 */ "\u045B",
        // U+0452: "ђ" CYRILLIC SMALL LETTER DJE
        /* keyspec_south_slavic_row3_8 */ "\u0452",
    };

    /* Locale sr_ZZ: Serbian (ZZ) */
    private static final String[] TEXTS_sr_ZZ = {
        /* morekeys_a */ null,
        /* morekeys_o */ null,
        // U+00E8: "è" LATIN SMALL LETTER E WITH GRAVE
        /* morekeys_e */ "\u00E8",
        /* morekeys_u */ null,
        /* keylabel_to_alpha */ null,
        // U+00EC: "ì" LATIN SMALL LETTER I WITH GRAVE
        /* morekeys_i */ "\u00EC",
        /* morekeys_n */ null,
        // U+010D: "č" LATIN SMALL LETTER C WITH CARON
        // U+0107: "ć" LATIN SMALL LETTER C WITH ACUTE
        /* morekeys_c */ "\u010D,\u0107,%",
        /* double_quotes */ null,
        // U+0161: "š" LATIN SMALL LETTER S WITH CARON
        /* morekeys_s */ "\u0161,%",
        /* single_quotes ~ */
        null, null, null,
        /* ~ morekeys_y */
        // U+017E: "ž" LATIN SMALL LETTER Z WITH CARON
        /* morekeys_z */ "\u017E,%",
        // U+0111: "đ" LATIN SMALL LETTER D WITH STROKE
        /* morekeys_d */ "\u0111,%"
    };

    /* Locale sv: Swedish */
    private static final String[] TEXTS_sv = {
        // U+00E4: "ä" LATIN SMALL LETTER A WITH DIAERESIS
        // U+00E5: "å" LATIN SMALL LETTER A WITH RING
        // U+00E6: "æ" LATIN SMALL LETTER AE
        // U+00E1: "á" LATIN SMALL LETTER A WITH ACUTE
        // U+00E0: "à" LATIN SMALL LETTER A WITH GRAVE
        // U+00E2: "â" LATIN SMALL LETTER A WITH CIRCUMFLEX
        // U+0105: "ą" LATIN SMALL LETTER A WITH OGONEK
        // U+00E3: "ã" LATIN SMALL LETTER A WITH TILDE
        /* morekeys_a */ "\u00E4,\u00E5,\u00E6,\u00E1,\u00E0,\u00E2,\u0105,\u00E3",
        // U+00F6: "ö" LATIN SMALL LETTER O WITH DIAERESIS
        // U+00F8: "ø" LATIN SMALL LETTER O WITH STROKE
        // U+0153: "œ" LATIN SMALL LIGATURE OE
        // U+00F3: "ó" LATIN SMALL LETTER O WITH ACUTE
        // U+00F2: "ò" LATIN SMALL LETTER O WITH GRAVE
        // U+00F4: "ô" LATIN SMALL LETTER O WITH CIRCUMFLEX
        // U+00F5: "õ" LATIN SMALL LETTER O WITH TILDE
        // U+014D: "ō" LATIN SMALL LETTER O WITH MACRON
        /* morekeys_o */ "\u00F6,\u00F8,\u0153,\u00F3,\u00F2,\u00F4,\u00F5,\u014D",
        // U+00E9: "é" LATIN SMALL LETTER E WITH ACUTE
        // U+00E8: "è" LATIN SMALL LETTER E WITH GRAVE
        // U+00EA: "ê" LATIN SMALL LETTER E WITH CIRCUMFLEX
        // U+00EB: "ë" LATIN SMALL LETTER E WITH DIAERESIS
        // U+0119: "ę" LATIN SMALL LETTER E WITH OGONEK
        /* morekeys_e */ "\u00E9,\u00E8,\u00EA,\u00EB,\u0119",
        // U+00FC: "ü" LATIN SMALL LETTER U WITH DIAERESIS
        // U+00FA: "ú" LATIN SMALL LETTER U WITH ACUTE
        // U+00F9: "ù" LATIN SMALL LETTER U WITH GRAVE
        // U+00FB: "û" LATIN SMALL LETTER U WITH CIRCUMFLEX
        // U+016B: "ū" LATIN SMALL LETTER U WITH MACRON
        /* morekeys_u */ "\u00FC,\u00FA,\u00F9,\u00FB,\u016B",
        /* keylabel_to_alpha */ null,
        // U+00ED: "í" LATIN SMALL LETTER I WITH ACUTE
        // U+00EC: "ì" LATIN SMALL LETTER I WITH GRAVE
        // U+00EE: "î" LATIN SMALL LETTER I WITH CIRCUMFLEX
        // U+00EF: "ï" LATIN SMALL LETTER I WITH DIAERESIS
        /* morekeys_i */ "\u00ED,\u00EC,\u00EE,\u00EF",
        // U+0144: "ń" LATIN SMALL LETTER N WITH ACUTE
        // U+00F1: "ñ" LATIN SMALL LETTER N WITH TILDE
        // U+0148: "ň" LATIN SMALL LETTER N WITH CARON
        /* morekeys_n */ "\u0144,\u00F1,\u0148",
        // U+00E7: "ç" LATIN SMALL LETTER C WITH CEDILLA
        // U+0107: "ć" LATIN SMALL LETTER C WITH ACUTE
        // U+010D: "č" LATIN SMALL LETTER C WITH CARON
        /* morekeys_c */ "\u00E7,\u0107,\u010D",
        /* double_quotes */ null,
        // U+015B: "ś" LATIN SMALL LETTER S WITH ACUTE
        // U+0161: "š" LATIN SMALL LETTER S WITH CARON
        // U+015F: "ş" LATIN SMALL LETTER S WITH CEDILLA
        // U+00DF: "ß" LATIN SMALL LETTER SHARP S
        /* morekeys_s */ "\u015B,\u0161,\u015F,\u00DF",
        /* single_quotes */ null,
        /* keyspec_currency */ null,
        // U+00FD: "ý" LATIN SMALL LETTER Y WITH ACUTE
        // U+00FF: "ÿ" LATIN SMALL LETTER Y WITH DIAERESIS
        /* morekeys_y */ "\u00FD,\u00FF",
        // U+017A: "ź" LATIN SMALL LETTER Z WITH ACUTE
        // U+017E: "ž" LATIN SMALL LETTER Z WITH CARON
        // U+017C: "ż" LATIN SMALL LETTER Z WITH DOT ABOVE
        /* morekeys_z */ "\u017A,\u017E,\u017C",
        // U+00F0: "ð" LATIN SMALL LETTER ETH
        // U+010F: "ď" LATIN SMALL LETTER D WITH CARON
        /* morekeys_d */ "\u00F0,\u010F",
        // U+0165: "ť" LATIN SMALL LETTER T WITH CARON
        // U+00FE: "þ" LATIN SMALL LETTER THORN
        /* morekeys_t */ "\u0165,\u00FE",
        // U+0142: "ł" LATIN SMALL LETTER L WITH STROKE
        /* morekeys_l */ "\u0142",
        /* morekeys_g */ null,
        /* single_angle_quotes */ "!text/single_raqm_laqm",
        /* double_angle_quotes */ "!text/double_raqm_laqm",
        // U+0159: "ř" LATIN SMALL LETTER R WITH CARON
        /* morekeys_r */ "\u0159",
        /* morekeys_k */ null,
        /* morekeys_cyrillic_ie */ null,
        // U+00E5: "å" LATIN SMALL LETTER A WITH RING ABOVE
        /* keyspec_nordic_row1_11 */ "\u00E5",
        // U+00F6: "ö" LATIN SMALL LETTER O WITH DIAERESIS
        /* keyspec_nordic_row2_10 */ "\u00F6",
        // U+00E4: "ä" LATIN SMALL LETTER A WITH DIAERESIS
        /* keyspec_nordic_row2_11 */ "\u00E4",
        // U+00F8: "ø" LATIN SMALL LETTER O WITH STROKE
        // U+0153: "œ" LATIN SMALL LIGATURE OE
        /* morekeys_nordic_row2_10 */ "\u00F8,\u0153",
        /* keyspec_east_slavic_row1_9 ~ */
        null, null, null, null, null, null, null, null, null, null, null, null, null, null, null,
        null, null, null, null, null, null, null, null, null, null, null, null,
        /* ~ morekeys_tablet_period */
        // U+00E6: "æ" LATIN SMALL LETTER AE
        /* morekeys_nordic_row2_11 */ "\u00E6",
    };

    /* Locale sw: Swahili */
    private static final String[] TEXTS_sw = {
        // This is the same as English except morekeys_g.
        // U+00E0: "à" LATIN SMALL LETTER A WITH GRAVE
        // U+00E1: "á" LATIN SMALL LETTER A WITH ACUTE
        // U+00E2: "â" LATIN SMALL LETTER A WITH CIRCUMFLEX
        // U+00E4: "ä" LATIN SMALL LETTER A WITH DIAERESIS
        // U+00E6: "æ" LATIN SMALL LETTER AE
        // U+00E3: "ã" LATIN SMALL LETTER A WITH TILDE
        // U+00E5: "å" LATIN SMALL LETTER A WITH RING ABOVE
        // U+0101: "ā" LATIN SMALL LETTER A WITH MACRON
        /* morekeys_a */ "\u00E0,\u00E1,\u00E2,\u00E4,\u00E6,\u00E3,\u00E5,\u0101",
        // U+00F4: "ô" LATIN SMALL LETTER O WITH CIRCUMFLEX
        // U+00F6: "ö" LATIN SMALL LETTER O WITH DIAERESIS
        // U+00F2: "ò" LATIN SMALL LETTER O WITH GRAVE
        // U+00F3: "ó" LATIN SMALL LETTER O WITH ACUTE
        // U+0153: "œ" LATIN SMALL LIGATURE OE
        // U+00F8: "ø" LATIN SMALL LETTER O WITH STROKE
        // U+014D: "ō" LATIN SMALL LETTER O WITH MACRON
        // U+00F5: "õ" LATIN SMALL LETTER O WITH TILDE
        /* morekeys_o */ "\u00F4,\u00F6,\u00F2,\u00F3,\u0153,\u00F8,\u014D,\u00F5",
        // U+00E8: "è" LATIN SMALL LETTER E WITH GRAVE
        // U+00E9: "é" LATIN SMALL LETTER E WITH ACUTE
        // U+00EA: "ê" LATIN SMALL LETTER E WITH CIRCUMFLEX
        // U+00EB: "ë" LATIN SMALL LETTER E WITH DIAERESIS
        // U+0113: "ē" LATIN SMALL LETTER E WITH MACRON
        /* morekeys_e */ "\u00E8,\u00E9,\u00EA,\u00EB,\u0113",
        // U+00FB: "û" LATIN SMALL LETTER U WITH CIRCUMFLEX
        // U+00FC: "ü" LATIN SMALL LETTER U WITH DIAERESIS
        // U+00F9: "ù" LATIN SMALL LETTER U WITH GRAVE
        // U+00FA: "ú" LATIN SMALL LETTER U WITH ACUTE
        // U+016B: "ū" LATIN SMALL LETTER U WITH MACRON
        /* morekeys_u */ "\u00FB,\u00FC,\u00F9,\u00FA,\u016B",
        /* keylabel_to_alpha */ null,
        // U+00EE: "î" LATIN SMALL LETTER I WITH CIRCUMFLEX
        // U+00EF: "ï" LATIN SMALL LETTER I WITH DIAERESIS
        // U+00ED: "í" LATIN SMALL LETTER I WITH ACUTE
        // U+012B: "ī" LATIN SMALL LETTER I WITH MACRON
        // U+00EC: "ì" LATIN SMALL LETTER I WITH GRAVE
        /* morekeys_i */ "\u00EE,\u00EF,\u00ED,\u012B,\u00EC",
        // U+00F1: "ñ" LATIN SMALL LETTER N WITH TILDE
        /* morekeys_n */ "\u00F1",
        // U+00E7: "ç" LATIN SMALL LETTER C WITH CEDILLA
        /* morekeys_c */ "\u00E7",
        /* double_quotes */ null,
        // U+00DF: "ß" LATIN SMALL LETTER SHARP S
        /* morekeys_s */ "\u00DF",
        /* single_quotes ~ */
        null, null, null, null, null, null, null,
        /* ~ morekeys_l */
        /* morekeys_g */ "g\'",
    };

    /* Locale ta_IN: Tamil (India) */
    private static final String[] TEXTS_ta_IN = {
        /* morekeys_a ~ */
        null, null, null, null,
        /* ~ morekeys_u */
        // Label for "switch to alphabetic" key.
        // U+0BA4: "த" TAMIL LETTER TA
        // U+0BAE/U+0BBF: "மி" TAMIL LETTER MA/TAMIL VOWEL SIGN I
        // U+0BB4/U+0BCD: "ழ்" TAMIL LETTER LLLA/TAMIL SIGN VIRAMA
        /* keylabel_to_alpha */ "\u0BA4\u0BAE\u0BBF\u0BB4\u0BCD",
        /* morekeys_i ~ */
        null, null, null, null, null, null,
        /* ~ single_quotes */
        // U+0BF9: "௹" TAMIL RUPEE SIGN
        /* keyspec_currency */ "\u0BF9",
    };

    /* Locale ta_LK: Tamil (Sri Lanka) */
    private static final String[] TEXTS_ta_LK = {
        /* morekeys_a ~ */
        null, null, null, null,
        /* ~ morekeys_u */
        // Label for "switch to alphabetic" key.
        // U+0BA4: "த" TAMIL LETTER TA
        // U+0BAE/U+0BBF: "மி" TAMIL LETTER MA/TAMIL VOWEL SIGN I
        // U+0BB4/U+0BCD: "ழ்" TAMIL LETTER LLLA/TAMIL SIGN VIRAMA
        /* keylabel_to_alpha */ "\u0BA4\u0BAE\u0BBF\u0BB4\u0BCD",
        /* morekeys_i ~ */
        null, null, null, null, null, null,
        /* ~ single_quotes */
        // U+0DBB/U+0DD4: "රු" SINHALA LETTER RAYANNA/SINHALA VOWEL SIGN KETTI PAA-PILLA
        /* keyspec_currency */ "\u0DBB\u0DD4",
    };

    /* Locale ta_SG: Tamil (Singapore) */
    private static final String[] TEXTS_ta_SG = {
        /* morekeys_a ~ */
        null, null, null, null,
        /* ~ morekeys_u */
        // Label for "switch to alphabetic" key.
        // U+0BA4: "த" TAMIL LETTER TA
        // U+0BAE/U+0BBF: "மி" TAMIL LETTER MA/TAMIL VOWEL SIGN I
        // U+0BB4/U+0BCD: "ழ்" TAMIL LETTER LLLA/TAMIL SIGN VIRAMA
        /* keylabel_to_alpha */ "\u0BA4\u0BAE\u0BBF\u0BB4\u0BCD",
    };

    /* Locale te_IN: Telugu (India) */
    private static final String[] TEXTS_te_IN = {
        /* morekeys_a ~ */
        null, null, null, null,
        /* ~ morekeys_u */
        // Label for "switch to alphabetic" key.
        // U+0C05: "అ" TELUGU LETTER A
        // U+0C06: "ఆ" TELUGU LETTER AA
        // U+0C07: "ఇ" TELUGU LETTER I
        /* keylabel_to_alpha */ "\u0C05\u0C06\u0C07",
        /* morekeys_i ~ */
        null, null, null, null, null, null,
        /* ~ single_quotes */
        // U+20B9: "₹" INDIAN RUPEE SIGN
        /* keyspec_currency */ "\u20B9",
    };

    /* Locale th: Thai */
    private static final String[] TEXTS_th = {
        /* morekeys_a ~ */
        null, null, null, null,
        /* ~ morekeys_u */
        // Label for "switch to alphabetic" key.
        // U+0E01: "ก" THAI CHARACTER KO KAI
        // U+0E02: "ข" THAI CHARACTER KHO KHAI
        // U+0E04: "ค" THAI CHARACTER KHO KHWAI
        /* keylabel_to_alpha */ "\u0E01\u0E02\u0E04",
        /* morekeys_i ~ */
        null, null, null, null, null, null,
        /* ~ single_quotes */
        // U+0E3F: "฿" THAI CURRENCY SYMBOL BAHT
        /* keyspec_currency */ "\u0E3F",
    };

    /* Locale tl: Tagalog */
    private static final String[] TEXTS_tl = {
        // U+00E1: "á" LATIN SMALL LETTER A WITH ACUTE
        // U+00E0: "à" LATIN SMALL LETTER A WITH GRAVE
        // U+00E4: "ä" LATIN SMALL LETTER A WITH DIAERESIS
        // U+00E2: "â" LATIN SMALL LETTER A WITH CIRCUMFLEX
        // U+00E3: "ã" LATIN SMALL LETTER A WITH TILDE
        // U+00E5: "å" LATIN SMALL LETTER A WITH RING ABOVE
        // U+0105: "ą" LATIN SMALL LETTER A WITH OGONEK
        // U+00E6: "æ" LATIN SMALL LETTER AE
        // U+0101: "ā" LATIN SMALL LETTER A WITH MACRON
        // U+00AA: "ª" FEMININE ORDINAL INDICATOR
        /* morekeys_a */ "\u00E1,\u00E0,\u00E4,\u00E2,\u00E3,\u00E5,\u0105,\u00E6,\u0101,\u00AA",
        // U+00F3: "ó" LATIN SMALL LETTER O WITH ACUTE
        // U+00F2: "ò" LATIN SMALL LETTER O WITH GRAVE
        // U+00F6: "ö" LATIN SMALL LETTER O WITH DIAERESIS
        // U+00F4: "ô" LATIN SMALL LETTER O WITH CIRCUMFLEX
        // U+00F5: "õ" LATIN SMALL LETTER O WITH TILDE
        // U+00F8: "ø" LATIN SMALL LETTER O WITH STROKE
        // U+0153: "œ" LATIN SMALL LIGATURE OE
        // U+014D: "ō" LATIN SMALL LETTER O WITH MACRON
        // U+00BA: "º" MASCULINE ORDINAL INDICATOR
        /* morekeys_o */ "\u00F3,\u00F2,\u00F6,\u00F4,\u00F5,\u00F8,\u0153,\u014D,\u00BA",
        // U+00E9: "é" LATIN SMALL LETTER E WITH ACUTE
        // U+00E8: "è" LATIN SMALL LETTER E WITH GRAVE
        // U+00EB: "ë" LATIN SMALL LETTER E WITH DIAERESIS
        // U+00EA: "ê" LATIN SMALL LETTER E WITH CIRCUMFLEX
        // U+0119: "ę" LATIN SMALL LETTER E WITH OGONEK
        // U+0117: "ė" LATIN SMALL LETTER E WITH DOT ABOVE
        // U+0113: "ē" LATIN SMALL LETTER E WITH MACRON
        /* morekeys_e */ "\u00E9,\u00E8,\u00EB,\u00EA,\u0119,\u0117,\u0113",
        // U+00FA: "ú" LATIN SMALL LETTER U WITH ACUTE
        // U+00FC: "ü" LATIN SMALL LETTER U WITH DIAERESIS
        // U+00F9: "ù" LATIN SMALL LETTER U WITH GRAVE
        // U+00FB: "û" LATIN SMALL LETTER U WITH CIRCUMFLEX
        // U+016B: "ū" LATIN SMALL LETTER U WITH MACRON
        /* morekeys_u */ "\u00FA,\u00FC,\u00F9,\u00FB,\u016B",
        /* keylabel_to_alpha */ null,
        // U+00ED: "í" LATIN SMALL LETTER I WITH ACUTE
        // U+00EF: "ï" LATIN SMALL LETTER I WITH DIAERESIS
        // U+00EC: "ì" LATIN SMALL LETTER I WITH GRAVE
        // U+00EE: "î" LATIN SMALL LETTER I WITH CIRCUMFLEX
        // U+012F: "į" LATIN SMALL LETTER I WITH OGONEK
        // U+012B: "ī" LATIN SMALL LETTER I WITH MACRON
        /* morekeys_i */ "\u00ED,\u00EF,\u00EC,\u00EE,\u012F,\u012B",
        // U+00F1: "ñ" LATIN SMALL LETTER N WITH TILDE
        // U+0144: "ń" LATIN SMALL LETTER N WITH ACUTE
        /* morekeys_n */ "\u00F1,\u0144",
        // U+00E7: "ç" LATIN SMALL LETTER C WITH CEDILLA
        // U+0107: "ć" LATIN SMALL LETTER C WITH ACUTE
        // U+010D: "č" LATIN SMALL LETTER C WITH CARON
        /* morekeys_c */ "\u00E7,\u0107,\u010D",
    };

    /* Locale tr: Turkish */
    private static final String[] TEXTS_tr = {
        // U+00E2: "â" LATIN SMALL LETTER A WITH CIRCUMFLEX
        // U+00E4: "ä" LATIN SMALL LETTER A WITH DIAERESIS
        // U+00E1: "á" LATIN SMALL LETTER A WITH ACUTE
        /* morekeys_a */ "\u00E2,\u00E4,\u00E1",
        // U+00F6: "ö" LATIN SMALL LETTER O WITH DIAERESIS
        // U+00F4: "ô" LATIN SMALL LETTER O WITH CIRCUMFLEX
        // U+0153: "œ" LATIN SMALL LIGATURE OE
        // U+00F2: "ò" LATIN SMALL LETTER O WITH GRAVE
        // U+00F3: "ó" LATIN SMALL LETTER O WITH ACUTE
        // U+00F5: "õ" LATIN SMALL LETTER O WITH TILDE
        // U+00F8: "ø" LATIN SMALL LETTER O WITH STROKE
        // U+014D: "ō" LATIN SMALL LETTER O WITH MACRON
        /* morekeys_o */ "\u00F6,\u00F4,\u0153,\u00F2,\u00F3,\u00F5,\u00F8,\u014D",
        // U+0259: "ə" LATIN SMALL LETTER SCHWA
        // U+00E9: "é" LATIN SMALL LETTER E WITH ACUTE
        /* morekeys_e */ "\u0259,\u00E9",
        // U+00FC: "ü" LATIN SMALL LETTER U WITH DIAERESIS
        // U+00FB: "û" LATIN SMALL LETTER U WITH CIRCUMFLEX
        // U+00F9: "ù" LATIN SMALL LETTER U WITH GRAVE
        // U+00FA: "ú" LATIN SMALL LETTER U WITH ACUTE
        // U+016B: "ū" LATIN SMALL LETTER U WITH MACRON
        /* morekeys_u */ "\u00FC,\u00FB,\u00F9,\u00FA,\u016B",
        /* keylabel_to_alpha */ null,
        // U+0131: "ı" LATIN SMALL LETTER DOTLESS I
        // U+00EE: "î" LATIN SMALL LETTER I WITH CIRCUMFLEX
        // U+00EF: "ï" LATIN SMALL LETTER I WITH DIAERESIS
        // U+00EC: "ì" LATIN SMALL LETTER I WITH GRAVE
        // U+00ED: "í" LATIN SMALL LETTER I WITH ACUTE
        // U+012F: "į" LATIN SMALL LETTER I WITH OGONEK
        // U+012B: "ī" LATIN SMALL LETTER I WITH MACRON
        /* morekeys_i */ "\u0131,\u00EE,\u00EF,\u00EC,\u00ED,\u012F,\u012B",
        // U+0148: "ň" LATIN SMALL LETTER N WITH CARON
        // U+00F1: "ñ" LATIN SMALL LETTER N WITH TILDE
        /* morekeys_n */ "\u0148,\u00F1",
        // U+00E7: "ç" LATIN SMALL LETTER C WITH CEDILLA
        // U+0107: "ć" LATIN SMALL LETTER C WITH ACUTE
        // U+010D: "č" LATIN SMALL LETTER C WITH CARON
        /* morekeys_c */ "\u00E7,\u0107,\u010D",
        /* double_quotes */ null,
        // U+015F: "ş" LATIN SMALL LETTER S WITH CEDILLA
        // U+00DF: "ß" LATIN SMALL LETTER SHARP S
        // U+015B: "ś" LATIN SMALL LETTER S WITH ACUTE
        // U+0161: "š" LATIN SMALL LETTER S WITH CARON
        /* morekeys_s */ "\u015F,\u00DF,\u015B,\u0161",
        /* single_quotes */ null,
        /* keyspec_currency */ null,
        // U+00FD: "ý" LATIN SMALL LETTER Y WITH ACUTE
        /* morekeys_y */ "\u00FD",
        // U+017E: "ž" LATIN SMALL LETTER Z WITH CARON
        /* morekeys_z */ "\u017E",
        /* morekeys_d ~ */
        null, null, null,
        /* ~ morekeys_l */
        // U+011F: "ğ" LATIN SMALL LETTER G WITH BREVE
        /* morekeys_g */ "\u011F",
    };

    /* Locale uk: Ukrainian */
    private static final String[] TEXTS_uk = {
        /* morekeys_a ~ */
        null, null, null, null,
        /* ~ morekeys_u */
        // Label for "switch to alphabetic" key.
        // U+0410: "А" CYRILLIC CAPITAL LETTER A
        // U+0411: "Б" CYRILLIC CAPITAL LETTER BE
        // U+0412: "В" CYRILLIC CAPITAL LETTER VE
        /* keylabel_to_alpha */ "\u0410\u0411\u0412",
        /* morekeys_i ~ */
        null, null, null,
        /* ~ morekeys_c */
        /* double_quotes */ "!text/double_9qm_lqm",
        /* morekeys_s */ null,
        /* single_quotes */ "!text/single_9qm_lqm",
        // U+20B4: "₴" HRYVNIA SIGN
        /* keyspec_currency */ "\u20B4",
        /* morekeys_y ~ */
        null, null, null, null, null, null, null, null, null, null, null, null, null, null, null,
        /* ~ morekeys_nordic_row2_10 */
        // U+0449: "щ" CYRILLIC SMALL LETTER SHCHA
        /* keyspec_east_slavic_row1_9 */ "\u0449",
        // U+0456: "і" CYRILLIC SMALL LETTER BYELORUSSIAN-UKRAINIAN I
        /* keyspec_east_slavic_row2_2 */ "\u0456",
        // U+0454: "є" CYRILLIC SMALL LETTER UKRAINIAN IE
        /* keyspec_east_slavic_row2_11 */ "\u0454",
        // U+0438: "и" CYRILLIC SMALL LETTER I
        /* keyspec_east_slavic_row3_5 */ "\u0438",
        // U+044A: "ъ" CYRILLIC SMALL LETTER HARD SIGN
        /* morekeys_cyrillic_soft_sign */ "\u044A",
        /* keyspec_symbols_1 ~ */
        null, null, null, null, null, null, null, null, null, null, null, null, null, null, null,
        null, null, null, null, null, null, null, null, null, null, null, null, null, null, null,
        null, null, null, null, null, null, null, null, null, null, null, null, null, null, null,
        null, null, null, null, null, null, null, null, null, null,
        /* ~ morekeys_w */
        // U+0457: "ї" CYRILLIC SMALL LETTER YI
        /* morekeys_east_slavic_row2_2 */ "\u0457",
        /* morekeys_cyrillic_u */ null,
        /* morekeys_cyrillic_en */ null,
        // U+0491: "ґ" CYRILLIC SMALL LETTER GHE WITH UPTURN
        /* morekeys_cyrillic_ghe */ "\u0491",
        /* morekeys_cyrillic_o */ null,
        /* morekeys_cyrillic_i */ null,
        null, null, null, null, null, null, null, null,
        null, null, null, null, null, null, null, null, null, null,
        null, null, null, null, null, null, null, null, null,
        // U+044D: "э" CYRILLIC SMALL LETTER E
        /* morekeys_east_slavic_row2_11 */ "\u044d",
    };

    /* Locale ur: Urdu */
    private static final String[] TEXTS_ur = {
            /* morekeys_a ~ */
            null, null, null, null,
            /* ~ morekeys_u */
            // Label for "switch to alphabetic" key.
            // U+0627: "ا" ARABIC LETTER ALEF
            // U+200C: ZERO WIDTH NON-JOINER
            // U+0628: "ب" ARABIC LETTER BEH
            // U+067E: "پ" ARABIC LETTER PEH
            /* keylabel_to_alpha */ "\u0627\u200C\u0628\u200C\u067E",
            /* morekeys_i ~ */
            null, null, null, null, null, null,
            /* ~ single_quotes */
            // U+20A8: "₨" RUPEE SIGN
            /* keyspec_currency */ "\u20A8",
            /* morekeys_y ~ */
            null, null, null, null, null, null, null, null, null, null, null, null, null, null, null,
            null, null, null, null, null,
            /* ~ morekeys_cyrillic_soft_sign */
            // U+06F1: "۱" EXTENDED ARABIC-INDIC DIGIT ONE
            /* keyspec_symbols_1 */ "\u06F1",
            // U+06F2: "۲" EXTENDED ARABIC-INDIC DIGIT TWO
            /* keyspec_symbols_2 */ "\u06F2",
            // U+06F3: "۳" EXTENDED ARABIC-INDIC DIGIT THREE
            /* keyspec_symbols_3 */ "\u06F3",
            // U+06F4: "۴" EXTENDED ARABIC-INDIC DIGIT FOUR
            /* keyspec_symbols_4 */ "\u06F4",
            // U+06F5: "۵" EXTENDED ARABIC-INDIC DIGIT FIVE
            /* keyspec_symbols_5 */ "\u06F5",
            // U+06F6: "۶" EXTENDED ARABIC-INDIC DIGIT SIX
            /* keyspec_symbols_6 */ "\u06F6",
            // U+06F7: "۷" EXTENDED ARABIC-INDIC DIGIT SEVEN
            /* keyspec_symbols_7 */ "\u06F7",
            // U+06F8: "۸" EXTENDED ARABIC-INDIC DIGIT EIGHT
            /* keyspec_symbols_8 */ "\u06F8",
            // U+06F9: "۹" EXTENDED ARABIC-INDIC DIGIT NINE
            /* keyspec_symbols_9 */ "\u06F9",
            // U+06F0: "۰" EXTENDED ARABIC-INDIC DIGIT ZERO
            /* keyspec_symbols_0 */ "\u06F0",
            // Label for "switch to symbols" key.
            // U+061F: "؟" ARABIC QUESTION MARK
            /* keylabel_to_symbol */ "\u06F3\u06F2\u06F1\u061F",
            /* additional_morekeys_symbols_1 */ "1",
            /* additional_morekeys_symbols_2 */ "2",
            /* additional_morekeys_symbols_3 */ "3",
            /* additional_morekeys_symbols_4 */ "4",
            /* additional_morekeys_symbols_5 */ "5",
            /* additional_morekeys_symbols_6 */ "6",
            /* additional_morekeys_symbols_7 */ "7",
            /* additional_morekeys_symbols_8 */ "8",
            /* additional_morekeys_symbols_9 */ "9",
            // U+066B: "٫" ARABIC DECIMAL SEPARATOR
            // U+066C: "٬" ARABIC THOUSANDS SEPARATOR
            /* additional_morekeys_symbols_0 */ "0,\u066B,\u066C",
            /* morekeys_tablet_period */ "!text/morekeys_arabic_diacritics",
            /* morekeys_nordic_row2_11 */ null,
            /* morekeys_punctuation */ null,
            // U+060C: "،" ARABIC COMMA
            // U+061B: "؛" ARABIC SEMICOLON
            // U+061F: "؟" ARABIC QUESTION MARK
            // U+00AB: "«" LEFT-POINTING DOUBLE ANGLE QUOTATION MARK
            // U+00BB: "»" RIGHT-POINTING DOUBLE ANGLE QUOTATION MARK
            /* keyspec_tablet_comma */ "\u060C",
            /* keyspec_period */ "\u06D4",
            /* morekeys_period */ "!text/morekeys_arabic_diacritics",
            /* keyspec_tablet_period */ "\u06D4",
            null, null, null, null, null, null,
            /* ~ morekeys_swiss_row2_11 */
            // U+2605: "★" BLACK STAR
            // U+066D: "٭" ARABIC FIVE POINTED STAR
            /* morekeys_star */ "\u2605,\u066D",
            /* keyspec_left_parenthesis */ "(|)",
            /* keyspec_right_parenthesis */ ")|(",
            /* keyspec_left_square_bracket */ "[|]",
            /* keyspec_right_square_bracket */ "]|[",
            /* keyspec_left_curly_bracket */ "{|}",
            /* keyspec_right_curly_bracket */ "}|{",
            /* keyspec_less_than */ "<|>",
            /* keyspec_greater_than */ ">|<",
            /* keyspec_less_than_equal */ "\u2264|\u2265",
            /* keyspec_greater_than_equal */ "\u2265|\u2264",
            /* keyspec_left_double_angle_quote */ "\u00AB|\u00BB",
            /* keyspec_right_double_angle_quote */ "\u00BB|\u00AB",
            /* keyspec_left_single_angle_quote */ "\u2039|\u203A",
            /* keyspec_right_single_angle_quote */ "\u203A|\u2039",
            // U+060C: "،" ARABIC COMMA
            /* keyspec_comma */ "\u060C",
            /* morekeys_tablet_comma */ "!fixedColumnOrder!4,:,!,\u061F,\u061B,-,!text/keyspec_left_double_angle_quote,!text/keyspec_right_double_angle_quote",
            // U+064B: "ً" ARABIC FATHATAN
            /* keyhintlabel_period */ "\u064B",
            // U+00BF: "¿" INVERTED QUESTION MARK
            /* morekeys_question */ "?,\u00BF",
            /* morekeys_h ~ */
            null, null, null, null, null, null, null, null, null, null, null, null, null,
            /* ~ keyspec_spanish_row2_10 */
            // U+266A: "♪" EIGHTH NOTE
            /* morekeys_bullet */ "\u266A",
            // The all letters need to be mirrored are found at
            // http://www.unicode.org/Public/6.1.0/ucd/BidiMirroring.txt
            // U+FD3E: "﴾" ORNATE LEFT PARENTHESIS
            // U+FD3F: "﴿" ORNATE RIGHT PARENTHESIS
            /* morekeys_left_parenthesis */ "!fixedColumnOrder!4,\uFD3E|\uFD3F,!text/keyspecs_left_parenthesis_more_keys",
            /* morekeys_right_parenthesis */ "!fixedColumnOrder!4,\uFD3F|\uFD3E,!text/keyspecs_right_parenthesis_more_keys",
            // U+061F: "؟" ARABIC QUESTION MARK
            // U+0021: "!" EXCLAMATION MARK
            // U+064F: "ُ" ARABIC DAMMA
            // U+0650: "ِ" ARABIC KASRA
            // U+064E: "َ" ARABIC FATHA
            // U+0652: "ْ" ARABIC SUKUN
            // U+0651: "ّ" ARABIC SHADDA
            // U+064C: "ٌ" ARABIC DAMMATAN
            // U+064D: "ٍ" ARABIC KASRATAN
            // U+064B: "ً" ARABIC FATHATAN
            // U+0658: "٘" ARABIC MARK NOON GHUNNA
            // U+0654: "ٔ" ARABIC HAMZA ABOVE
            // U+0657: "ٗ" ARABIC INVERTED DAMMA
            // U+0656: "ٖ" ARABIC SUBSCRIPT ALEF
            // U+0670: "ٰ" ARABIC LETTER SUPERSCRIPT ALEF
            // Note: The space character is needed as a preceding letter to draw Arabic diacritics characters correctly.
            /* morekeys_arabic_diacritics */ "!fixedColumnOrder!5,\u061F|\u061F,\u0021|\u0021, \u064F|\u064F, \u0650|\u0650, \u064E|\u064E, \u0652|\u0652, \u0651|\u0651, \u064C|\u064C, \u064D|\u064D, \u064B|\u064B, \u0658|\u0658, \u0654|\u0654, \u0657|\u0657, \u0656|\u0656, \u0670|\u0670",
            /* keyhintlabel_tablet_comma */ "\u061F",
            /* keyhintlabel_tablet_period */ "\u064B",
            /* keyspec_symbols_question */ "\u061F",
            /* keyspec_symbols_semicolon */ "\u061B",
            // U+066A: "٪" ARABIC PERCENT SIGN
            /* keyspec_symbols_percent */ "\u066A",
            /* morekeys_symbols_semicolon */ ";",
            // U+2030: "‰" PER MILLE SIGN
            /* morekeys_symbols_percent */ "\\%,\u2030",
            null, null, null, null, null, null, null, null, null,
            /* ~ morekeys_plus */
            // U+2264: "≤" LESS-THAN OR EQUAL TO
            // U+2265: "≥" GREATER-THAN EQUAL TO
            // U+00AB: "«" LEFT-POINTING DOUBLE ANGLE QUOTATION MARK
            // U+00BB: "»" RIGHT-POINTING DOUBLE ANGLE QUOTATION MARK
            // U+2039: "‹" SINGLE LEFT-POINTING ANGLE QUOTATION MARK
            // U+203A: "›" SINGLE RIGHT-POINTING ANGLE QUOTATION MARK
            /* morekeys_less_than */ "!fixedColumnOrder!3,!text/keyspec_left_single_angle_quote,!text/keyspec_less_than_equal,!text/keyspec_less_than",
            /* morekeys_greater_than */ "!fixedColumnOrder!3,!text/keyspec_right_single_angle_quote,!text/keyspec_greater_than_equal,!text/keyspec_greater_than",
    };

    /* Locale uz_UZ: Uzbek (Uzbekistan) */
    private static final String[] TEXTS_uz_UZ = {
        // This is the same as Turkish
        // U+00E2: "â" LATIN SMALL LETTER A WITH CIRCUMFLEX
        // U+00E4: "ä" LATIN SMALL LETTER A WITH DIAERESIS
        // U+00E1: "á" LATIN SMALL LETTER A WITH ACUTE
        /* morekeys_a */ "\u00E2,\u00E4,\u00E1",
        // U+00F6: "ö" LATIN SMALL LETTER O WITH DIAERESIS
        // U+00F4: "ô" LATIN SMALL LETTER O WITH CIRCUMFLEX
        // U+0153: "œ" LATIN SMALL LIGATURE OE
        // U+00F2: "ò" LATIN SMALL LETTER O WITH GRAVE
        // U+00F3: "ó" LATIN SMALL LETTER O WITH ACUTE
        // U+00F5: "õ" LATIN SMALL LETTER O WITH TILDE
        // U+00F8: "ø" LATIN SMALL LETTER O WITH STROKE
        // U+014D: "ō" LATIN SMALL LETTER O WITH MACRON
        /* morekeys_o */ "\u00F6,\u00F4,\u0153,\u00F2,\u00F3,\u00F5,\u00F8,\u014D",
        // U+0259: "ə" LATIN SMALL LETTER SCHWA
        // U+00E9: "é" LATIN SMALL LETTER E WITH ACUTE
        /* morekeys_e */ "\u0259,\u00E9",
        // U+00FC: "ü" LATIN SMALL LETTER U WITH DIAERESIS
        // U+00FB: "û" LATIN SMALL LETTER U WITH CIRCUMFLEX
        // U+00F9: "ù" LATIN SMALL LETTER U WITH GRAVE
        // U+00FA: "ú" LATIN SMALL LETTER U WITH ACUTE
        // U+016B: "ū" LATIN SMALL LETTER U WITH MACRON
        /* morekeys_u */ "\u00FC,\u00FB,\u00F9,\u00FA,\u016B",
        /* keylabel_to_alpha */ null,
        // U+0131: "ı" LATIN SMALL LETTER DOTLESS I
        // U+00EE: "î" LATIN SMALL LETTER I WITH CIRCUMFLEX
        // U+00EF: "ï" LATIN SMALL LETTER I WITH DIAERESIS
        // U+00EC: "ì" LATIN SMALL LETTER I WITH GRAVE
        // U+00ED: "í" LATIN SMALL LETTER I WITH ACUTE
        // U+012F: "į" LATIN SMALL LETTER I WITH OGONEK
        // U+012B: "ī" LATIN SMALL LETTER I WITH MACRON
        /* morekeys_i */ "\u0131,\u00EE,\u00EF,\u00EC,\u00ED,\u012F,\u012B",
        // U+0148: "ň" LATIN SMALL LETTER N WITH CARON
        // U+00F1: "ñ" LATIN SMALL LETTER N WITH TILDE
        /* morekeys_n */ "\u0148,\u00F1",
        // U+00E7: "ç" LATIN SMALL LETTER C WITH CEDILLA
        // U+0107: "ć" LATIN SMALL LETTER C WITH ACUTE
        // U+010D: "č" LATIN SMALL LETTER C WITH CARON
        /* morekeys_c */ "\u00E7,\u0107,\u010D",
        /* double_quotes */ null,
        // U+015F: "ş" LATIN SMALL LETTER S WITH CEDILLA
        // U+00DF: "ß" LATIN SMALL LETTER SHARP S
        // U+015B: "ś" LATIN SMALL LETTER S WITH ACUTE
        // U+0161: "š" LATIN SMALL LETTER S WITH CARON
        /* morekeys_s */ "\u015F,\u00DF,\u015B,\u0161",
        /* single_quotes */ null,
        /* keyspec_currency */ null,
        // U+00FD: "ý" LATIN SMALL LETTER Y WITH ACUTE
        /* morekeys_y */ "\u00FD",
        // U+017E: "ž" LATIN SMALL LETTER Z WITH CARON
        /* morekeys_z */ "\u017E",
        /* morekeys_d ~ */
        null, null, null,
        /* ~ morekeys_l */
        // U+011F: "ğ" LATIN SMALL LETTER G WITH BREVE
        /* morekeys_g */ "\u011F",
    };

    /* Locale vi: Vietnamese */
    private static final String[] TEXTS_vi = {
        // U+00E0: "à" LATIN SMALL LETTER A WITH GRAVE
        // U+00E1: "á" LATIN SMALL LETTER A WITH ACUTE
        // U+1EA3: "ả" LATIN SMALL LETTER A WITH HOOK ABOVE
        // U+00E3: "ã" LATIN SMALL LETTER A WITH TILDE
        // U+1EA1: "ạ" LATIN SMALL LETTER A WITH DOT BELOW
        // U+0103: "ă" LATIN SMALL LETTER A WITH BREVE
        // U+1EB1: "ằ" LATIN SMALL LETTER A WITH BREVE AND GRAVE
        // U+1EAF: "ắ" LATIN SMALL LETTER A WITH BREVE AND ACUTE
        // U+1EB3: "ẳ" LATIN SMALL LETTER A WITH BREVE AND HOOK ABOVE
        // U+1EB5: "ẵ" LATIN SMALL LETTER A WITH BREVE AND TILDE
        // U+1EB7: "ặ" LATIN SMALL LETTER A WITH BREVE AND DOT BELOW
        // U+00E2: "â" LATIN SMALL LETTER A WITH CIRCUMFLEX
        // U+1EA7: "ầ" LATIN SMALL LETTER A WITH CIRCUMFLEX AND GRAVE
        // U+1EA5: "ấ" LATIN SMALL LETTER A WITH CIRCUMFLEX AND ACUTE
        // U+1EA9: "ẩ" LATIN SMALL LETTER A WITH CIRCUMFLEX AND HOOK ABOVE
        // U+1EAB: "ẫ" LATIN SMALL LETTER A WITH CIRCUMFLEX AND TILDE
        // U+1EAD: "ậ" LATIN SMALL LETTER A WITH CIRCUMFLEX AND DOT BELOW
        /* morekeys_a */ "\u00E0,\u00E1,\u1EA3,\u00E3,\u1EA1,\u0103,\u1EB1,\u1EAF,\u1EB3,\u1EB5,\u1EB7,\u00E2,\u1EA7,\u1EA5,\u1EA9,\u1EAB,\u1EAD",
        // U+00F2: "ò" LATIN SMALL LETTER O WITH GRAVE
        // U+00F3: "ó" LATIN SMALL LETTER O WITH ACUTE
        // U+1ECF: "ỏ" LATIN SMALL LETTER O WITH HOOK ABOVE
        // U+00F5: "õ" LATIN SMALL LETTER O WITH TILDE
        // U+1ECD: "ọ" LATIN SMALL LETTER O WITH DOT BELOW
        // U+00F4: "ô" LATIN SMALL LETTER O WITH CIRCUMFLEX
        // U+1ED3: "ồ" LATIN SMALL LETTER O WITH CIRCUMFLEX AND GRAVE
        // U+1ED1: "ố" LATIN SMALL LETTER O WITH CIRCUMFLEX AND ACUTE
        // U+1ED5: "ổ" LATIN SMALL LETTER O WITH CIRCUMFLEX AND HOOK ABOVE
        // U+1ED7: "ỗ" LATIN SMALL LETTER O WITH CIRCUMFLEX AND TILDE
        // U+1ED9: "ộ" LATIN SMALL LETTER O WITH CIRCUMFLEX AND DOT BELOW
        // U+01A1: "ơ" LATIN SMALL LETTER O WITH HORN
        // U+1EDD: "ờ" LATIN SMALL LETTER O WITH HORN AND GRAVE
        // U+1EDB: "ớ" LATIN SMALL LETTER O WITH HORN AND ACUTE
        // U+1EDF: "ở" LATIN SMALL LETTER O WITH HORN AND HOOK ABOVE
        // U+1EE1: "ỡ" LATIN SMALL LETTER O WITH HORN AND TILDE
        // U+1EE3: "ợ" LATIN SMALL LETTER O WITH HORN AND DOT BELOW
        /* morekeys_o */ "\u00F2,\u00F3,\u1ECF,\u00F5,\u1ECD,\u00F4,\u1ED3,\u1ED1,\u1ED5,\u1ED7,\u1ED9,\u01A1,\u1EDD,\u1EDB,\u1EDF,\u1EE1,\u1EE3",
        // U+00E8: "è" LATIN SMALL LETTER E WITH GRAVE
        // U+00E9: "é" LATIN SMALL LETTER E WITH ACUTE
        // U+1EBB: "ẻ" LATIN SMALL LETTER E WITH HOOK ABOVE
        // U+1EBD: "ẽ" LATIN SMALL LETTER E WITH TILDE
        // U+1EB9: "ẹ" LATIN SMALL LETTER E WITH DOT BELOW
        // U+00EA: "ê" LATIN SMALL LETTER E WITH CIRCUMFLEX
        // U+1EC1: "ề" LATIN SMALL LETTER E WITH CIRCUMFLEX AND GRAVE
        // U+1EBF: "ế" LATIN SMALL LETTER E WITH CIRCUMFLEX AND ACUTE
        // U+1EC3: "ể" LATIN SMALL LETTER E WITH CIRCUMFLEX AND HOOK ABOVE
        // U+1EC5: "ễ" LATIN SMALL LETTER E WITH CIRCUMFLEX AND TILDE
        // U+1EC7: "ệ" LATIN SMALL LETTER E WITH CIRCUMFLEX AND DOT BELOW
        /* morekeys_e */ "\u00E8,\u00E9,\u1EBB,\u1EBD,\u1EB9,\u00EA,\u1EC1,\u1EBF,\u1EC3,\u1EC5,\u1EC7",
        // U+00F9: "ù" LATIN SMALL LETTER U WITH GRAVE
        // U+00FA: "ú" LATIN SMALL LETTER U WITH ACUTE
        // U+1EE7: "ủ" LATIN SMALL LETTER U WITH HOOK ABOVE
        // U+0169: "ũ" LATIN SMALL LETTER U WITH TILDE
        // U+1EE5: "ụ" LATIN SMALL LETTER U WITH DOT BELOW
        // U+01B0: "ư" LATIN SMALL LETTER U WITH HORN
        // U+1EEB: "ừ" LATIN SMALL LETTER U WITH HORN AND GRAVE
        // U+1EE9: "ứ" LATIN SMALL LETTER U WITH HORN AND ACUTE
        // U+1EED: "ử" LATIN SMALL LETTER U WITH HORN AND HOOK ABOVE
        // U+1EEF: "ữ" LATIN SMALL LETTER U WITH HORN AND TILDE
        // U+1EF1: "ự" LATIN SMALL LETTER U WITH HORN AND DOT BELOW
        /* morekeys_u */ "\u00F9,\u00FA,\u1EE7,\u0169,\u1EE5,\u01B0,\u1EEB,\u1EE9,\u1EED,\u1EEF,\u1EF1",
        /* keylabel_to_alpha */ null,
        // U+00EC: "ì" LATIN SMALL LETTER I WITH GRAVE
        // U+00ED: "í" LATIN SMALL LETTER I WITH ACUTE
        // U+1EC9: "ỉ" LATIN SMALL LETTER I WITH HOOK ABOVE
        // U+0129: "ĩ" LATIN SMALL LETTER I WITH TILDE
        // U+1ECB: "ị" LATIN SMALL LETTER I WITH DOT BELOW
        /* morekeys_i */ "\u00EC,\u00ED,\u1EC9,\u0129,\u1ECB",
        /* morekeys_n ~ */
        null, null, null, null, null,
        /* ~ single_quotes */
        // U+20AB: "₫" DONG SIGN
        /* keyspec_currency */ "\u20AB",
        // U+1EF3: "ỳ" LATIN SMALL LETTER Y WITH GRAVE
        // U+00FD: "ý" LATIN SMALL LETTER Y WITH ACUTE
        // U+1EF7: "ỷ" LATIN SMALL LETTER Y WITH HOOK ABOVE
        // U+1EF9: "ỹ" LATIN SMALL LETTER Y WITH TILDE
        // U+1EF5: "ỵ" LATIN SMALL LETTER Y WITH DOT BELOW
        /* morekeys_y */ "\u1EF3,\u00FD,\u1EF7,\u1EF9,\u1EF5",
        /* morekeys_z */ null,
        // U+0111: "đ" LATIN SMALL LETTER D WITH STROKE
        /* morekeys_d */ "\u0111",
    };

    /* Locale zu: Zulu */
    private static final String[] TEXTS_zu = {
        // This is the same as English
        // U+00E0: "à" LATIN SMALL LETTER A WITH GRAVE
        // U+00E1: "á" LATIN SMALL LETTER A WITH ACUTE
        // U+00E2: "â" LATIN SMALL LETTER A WITH CIRCUMFLEX
        // U+00E4: "ä" LATIN SMALL LETTER A WITH DIAERESIS
        // U+00E6: "æ" LATIN SMALL LETTER AE
        // U+00E3: "ã" LATIN SMALL LETTER A WITH TILDE
        // U+00E5: "å" LATIN SMALL LETTER A WITH RING ABOVE
        // U+0101: "ā" LATIN SMALL LETTER A WITH MACRON
        /* morekeys_a */ "\u00E0,\u00E1,\u00E2,\u00E4,\u00E6,\u00E3,\u00E5,\u0101",
        // U+00F3: "ó" LATIN SMALL LETTER O WITH ACUTE
        // U+00F4: "ô" LATIN SMALL LETTER O WITH CIRCUMFLEX
        // U+00F6: "ö" LATIN SMALL LETTER O WITH DIAERESIS
        // U+00F2: "ò" LATIN SMALL LETTER O WITH GRAVE
        // U+0153: "œ" LATIN SMALL LIGATURE OE
        // U+00F8: "ø" LATIN SMALL LETTER O WITH STROKE
        // U+014D: "ō" LATIN SMALL LETTER O WITH MACRON
        // U+00F5: "õ" LATIN SMALL LETTER O WITH TILDE
        /* morekeys_o */ "\u00F3,\u00F4,\u00F6,\u00F2,\u0153,\u00F8,\u014D,\u00F5",
        // U+00E9: "é" LATIN SMALL LETTER E WITH ACUTE
        // U+00E8: "è" LATIN SMALL LETTER E WITH GRAVE
        // U+00EA: "ê" LATIN SMALL LETTER E WITH CIRCUMFLEX
        // U+00EB: "ë" LATIN SMALL LETTER E WITH DIAERESIS
        // U+0113: "ē" LATIN SMALL LETTER E WITH MACRON
        /* morekeys_e */ "\u00E9,\u00E8,\u00EA,\u00EB,\u0113",
        // U+00FA: "ú" LATIN SMALL LETTER U WITH ACUTE
        // U+00FB: "û" LATIN SMALL LETTER U WITH CIRCUMFLEX
        // U+00FC: "ü" LATIN SMALL LETTER U WITH DIAERESIS
        // U+00F9: "ù" LATIN SMALL LETTER U WITH GRAVE
        // U+016B: "ū" LATIN SMALL LETTER U WITH MACRON
        /* morekeys_u */ "\u00FA,\u00FB,\u00FC,\u00F9,\u016B",
        /* keylabel_to_alpha */ null,
        // U+00ED: "í" LATIN SMALL LETTER I WITH ACUTE
        // U+00EE: "î" LATIN SMALL LETTER I WITH CIRCUMFLEX
        // U+00EF: "ï" LATIN SMALL LETTER I WITH DIAERESIS
        // U+012B: "ī" LATIN SMALL LETTER I WITH MACRON
        // U+00EC: "ì" LATIN SMALL LETTER I WITH GRAVE
        /* morekeys_i */ "\u00ED,\u00EE,\u00EF,\u012B,\u00EC",
        // U+00F1: "ñ" LATIN SMALL LETTER N WITH TILDE
        /* morekeys_n */ "\u00F1",
        // U+00E7: "ç" LATIN SMALL LETTER C WITH CEDILLA
        /* morekeys_c */ "\u00E7",
        /* double_quotes */ null,
        // U+00DF: "ß" LATIN SMALL LETTER SHARP S
        /* morekeys_s */ "\u00DF",
    };

    /* Locale zz: Alphabet */
    private static final String[] TEXTS_zz = {
        // U+00E0: "à" LATIN SMALL LETTER A WITH GRAVE
        // U+00E1: "á" LATIN SMALL LETTER A WITH ACUTE
        // U+00E2: "â" LATIN SMALL LETTER A WITH CIRCUMFLEX
        // U+00E3: "ã" LATIN SMALL LETTER A WITH TILDE
        // U+00E4: "ä" LATIN SMALL LETTER A WITH DIAERESIS
        // U+00E5: "å" LATIN SMALL LETTER A WITH RING ABOVE
        // U+00E6: "æ" LATIN SMALL LETTER AE
        // U+0101: "ā" LATIN SMALL LETTER A WITH MACRON
        // U+0103: "ă" LATIN SMALL LETTER A WITH BREVE
        // U+0105: "ą" LATIN SMALL LETTER A WITH OGONEK
        // U+00AA: "ª" FEMININE ORDINAL INDICATOR
        /* morekeys_a */ "\u00E0,\u00E1,\u00E2,\u00E3,\u00E4,\u00E5,\u00E6,\u0101,\u0103,\u0105,\u00AA",
        // U+00F2: "ò" LATIN SMALL LETTER O WITH GRAVE
        // U+00F3: "ó" LATIN SMALL LETTER O WITH ACUTE
        // U+00F4: "ô" LATIN SMALL LETTER O WITH CIRCUMFLEX
        // U+00F5: "õ" LATIN SMALL LETTER O WITH TILDE
        // U+00F6: "ö" LATIN SMALL LETTER O WITH DIAERESIS
        // U+00F8: "ø" LATIN SMALL LETTER O WITH STROKE
        // U+014D: "ō" LATIN SMALL LETTER O WITH MACRON
        // U+014F: "ŏ" LATIN SMALL LETTER O WITH BREVE
        // U+0151: "ő" LATIN SMALL LETTER O WITH DOUBLE ACUTE
        // U+0153: "œ" LATIN SMALL LIGATURE OE
        // U+00BA: "º" MASCULINE ORDINAL INDICATOR
        /* morekeys_o */ "\u00F2,\u00F3,\u00F4,\u00F5,\u00F6,\u00F8,\u014D,\u014F,\u0151,\u0153,\u00BA",
        // U+00E8: "è" LATIN SMALL LETTER E WITH GRAVE
        // U+00E9: "é" LATIN SMALL LETTER E WITH ACUTE
        // U+00EA: "ê" LATIN SMALL LETTER E WITH CIRCUMFLEX
        // U+00EB: "ë" LATIN SMALL LETTER E WITH DIAERESIS
        // U+0113: "ē" LATIN SMALL LETTER E WITH MACRON
        // U+0115: "ĕ" LATIN SMALL LETTER E WITH BREVE
        // U+0117: "ė" LATIN SMALL LETTER E WITH DOT ABOVE
        // U+0119: "ę" LATIN SMALL LETTER E WITH OGONEK
        // U+011B: "ě" LATIN SMALL LETTER E WITH CARON
        /* morekeys_e */ "\u00E8,\u00E9,\u00EA,\u00EB,\u0113,\u0115,\u0117,\u0119,\u011B",
        // U+00F9: "ù" LATIN SMALL LETTER U WITH GRAVE
        // U+00FA: "ú" LATIN SMALL LETTER U WITH ACUTE
        // U+00FB: "û" LATIN SMALL LETTER U WITH CIRCUMFLEX
        // U+00FC: "ü" LATIN SMALL LETTER U WITH DIAERESIS
        // U+0169: "ũ" LATIN SMALL LETTER U WITH TILDE
        // U+016B: "ū" LATIN SMALL LETTER U WITH MACRON
        // U+016D: "ŭ" LATIN SMALL LETTER U WITH BREVE
        // U+016F: "ů" LATIN SMALL LETTER U WITH RING ABOVE
        // U+0171: "ű" LATIN SMALL LETTER U WITH DOUBLE ACUTE
        // U+0173: "ų" LATIN SMALL LETTER U WITH OGONEK
        /* morekeys_u */ "\u00F9,\u00FA,\u00FB,\u00FC,\u0169,\u016B,\u016D,\u016F,\u0171,\u0173",
        /* keylabel_to_alpha */ null,
        // U+00EC: "ì" LATIN SMALL LETTER I WITH GRAVE
        // U+00ED: "í" LATIN SMALL LETTER I WITH ACUTE
        // U+00EE: "î" LATIN SMALL LETTER I WITH CIRCUMFLEX
        // U+00EF: "ï" LATIN SMALL LETTER I WITH DIAERESIS
        // U+0129: "ĩ" LATIN SMALL LETTER I WITH TILDE
        // U+012B: "ī" LATIN SMALL LETTER I WITH MACRON
        // U+012D: "ĭ" LATIN SMALL LETTER I WITH BREVE
        // U+012F: "į" LATIN SMALL LETTER I WITH OGONEK
        // U+0131: "ı" LATIN SMALL LETTER DOTLESS I
        // U+0133: "ĳ" LATIN SMALL LIGATURE IJ
        /* morekeys_i */ "\u00EC,\u00ED,\u00EE,\u00EF,\u0129,\u012B,\u012D,\u012F,\u0131,\u0133",
        // U+00F1: "ñ" LATIN SMALL LETTER N WITH TILDE
        // U+0144: "ń" LATIN SMALL LETTER N WITH ACUTE
        // U+0146: "ņ" LATIN SMALL LETTER N WITH CEDILLA
        // U+0148: "ň" LATIN SMALL LETTER N WITH CARON
        // U+0149: "ŉ" LATIN SMALL LETTER N PRECEDED BY APOSTROPHE
        // U+014B: "ŋ" LATIN SMALL LETTER ENG
        /* morekeys_n */ "\u00F1,\u0144,\u0146,\u0148,\u0149,\u014B",
        // U+00E7: "ç" LATIN SMALL LETTER C WITH CEDILLA
        // U+0107: "ć" LATIN SMALL LETTER C WITH ACUTE
        // U+0109: "ĉ" LATIN SMALL LETTER C WITH CIRCUMFLEX
        // U+010B: "ċ" LATIN SMALL LETTER C WITH DOT ABOVE
        // U+010D: "č" LATIN SMALL LETTER C WITH CARON
        /* morekeys_c */ "\u00E7,\u0107,\u0109,\u010B,\u010D",
        /* double_quotes */ null,
        // U+00DF: "ß" LATIN SMALL LETTER SHARP S
        // U+015B: "ś" LATIN SMALL LETTER S WITH ACUTE
        // U+015D: "ŝ" LATIN SMALL LETTER S WITH CIRCUMFLEX
        // U+015F: "ş" LATIN SMALL LETTER S WITH CEDILLA
        // U+0161: "š" LATIN SMALL LETTER S WITH CARON
        // U+017F: "ſ" LATIN SMALL LETTER LONG S
        /* morekeys_s */ "\u00DF,\u015B,\u015D,\u015F,\u0161,\u017F",
        /* single_quotes */ null,
        /* keyspec_currency */ null,
        // U+00FD: "ý" LATIN SMALL LETTER Y WITH ACUTE
        // U+0177: "ŷ" LATIN SMALL LETTER Y WITH CIRCUMFLEX
        // U+00FF: "ÿ" LATIN SMALL LETTER Y WITH DIAERESIS
        // U+0133: "ĳ" LATIN SMALL LIGATURE IJ
        /* morekeys_y */ "\u00FD,\u0177,\u00FF,\u0133",
        // U+017A: "ź" LATIN SMALL LETTER Z WITH ACUTE
        // U+017C: "ż" LATIN SMALL LETTER Z WITH DOT ABOVE
        // U+017E: "ž" LATIN SMALL LETTER Z WITH CARON
        /* morekeys_z */ "\u017A,\u017C,\u017E",
        // U+010F: "ď" LATIN SMALL LETTER D WITH CARON
        // U+0111: "đ" LATIN SMALL LETTER D WITH STROKE
        // U+00F0: "ð" LATIN SMALL LETTER ETH
        /* morekeys_d */ "\u010F,\u0111,\u00F0",
        // U+00FE: "þ" LATIN SMALL LETTER THORN
        // U+0163: "ţ" LATIN SMALL LETTER T WITH CEDILLA
        // U+0165: "ť" LATIN SMALL LETTER T WITH CARON
        // U+0167: "ŧ" LATIN SMALL LETTER T WITH STROKE
        /* morekeys_t */ "\u00FE,\u0163,\u0165,\u0167",
        // U+013A: "ĺ" LATIN SMALL LETTER L WITH ACUTE
        // U+013C: "ļ" LATIN SMALL LETTER L WITH CEDILLA
        // U+013E: "ľ" LATIN SMALL LETTER L WITH CARON
        // U+0140: "ŀ" LATIN SMALL LETTER L WITH MIDDLE DOT
        // U+0142: "ł" LATIN SMALL LETTER L WITH STROKE
        /* morekeys_l */ "\u013A,\u013C,\u013E,\u0140,\u0142",
        // U+011D: "ĝ" LATIN SMALL LETTER G WITH CIRCUMFLEX
        // U+011F: "ğ" LATIN SMALL LETTER G WITH BREVE
        // U+0121: "ġ" LATIN SMALL LETTER G WITH DOT ABOVE
        // U+0123: "ģ" LATIN SMALL LETTER G WITH CEDILLA
        /* morekeys_g */ "\u011D,\u011F,\u0121,\u0123",
        /* single_angle_quotes */ null,
        /* double_angle_quotes */ null,
        // U+0155: "ŕ" LATIN SMALL LETTER R WITH ACUTE
        // U+0157: "ŗ" LATIN SMALL LETTER R WITH CEDILLA
        // U+0159: "ř" LATIN SMALL LETTER R WITH CARON
        /* morekeys_r */ "\u0155,\u0157,\u0159",
        // U+0137: "ķ" LATIN SMALL LETTER K WITH CEDILLA
        // U+0138: "ĸ" LATIN SMALL LETTER KRA
        /* morekeys_k */ "\u0137,\u0138",
        /* morekeys_cyrillic_ie ~ */
        null, null, null, null, null, null, null, null, null, null, null, null, null, null, null,
        null, null, null, null, null, null, null, null, null, null, null, null, null, null, null,
        null, null, null, null, null, null, null, null, null, null, null, null, null, null, null,
        null, null, null, null, null, null, null, null, null, null, null, null, null, null, null,
        null, null, null,
        /* ~ morekeys_question */
        // U+0125: "ĥ" LATIN SMALL LETTER H WITH CIRCUMFLEX
        /* morekeys_h */ "\u0125",
        // U+0175: "ŵ" LATIN SMALL LETTER W WITH CIRCUMFLEX
        /* morekeys_w */ "\u0175",
        /* morekeys_east_slavic_row2_2 ~ */
        null, null, null, null, null, null, null, null, null,
        null, null, null, null, null, null, null, null, null, null, null, null, null, null, null,
        null,
        /* ~ morekeys_v */
        // U+0135: "ĵ" LATIN SMALL LETTER J WITH CIRCUMFLEX
        /* morekeys_j */ "\u0135",
    };

    private static final Object[] LOCALES_AND_TEXTS = {
    // "locale", TEXT_ARRAY,  /* numberOfNonNullText/lengthOf_TEXT_ARRAY localeName */
        "DEFAULT", TEXTS_DEFAULT, /* 176/176 DEFAULT */
        "af"     , TEXTS_af,    /*   7/ 13 Afrikaans */
        "ar"     , TEXTS_ar,    /*  55/110 Arabic */
        "az_AZ"  , TEXTS_az_AZ, /*  11/ 18 Azerbaijani (Azerbaijan) */
        "be_BY"  , TEXTS_be_BY, /*   9/ 32 Belarusian (Belarus) */
        "bg"     , TEXTS_bg,    /*   2/  9 Bulgarian */
        "bn_BD"  , TEXTS_bn_BD, /*   2/ 12 Bengali (Bangladesh) */
        "bn_IN"  , TEXTS_bn_IN, /*   2/ 12 Bengali (India) */
        "ca"     , TEXTS_ca,    /*  11/ 99 Catalan */
        "cs"     , TEXTS_cs,    /*  17/ 21 Czech */
        "da"     , TEXTS_da,    /*  19/ 55 Danish */
        "de"     , TEXTS_de,    /*  16/ 66 German */
        "el"     , TEXTS_el,    /*   1/  5 Greek */
        "en"     , TEXTS_en,    /*   8/ 10 English */
        "eo"     , TEXTS_eo,    /*  26/126 Esperanto */
        "es"     , TEXTS_es,    /*   8/ 56 Spanish */
        "et_EE"  , TEXTS_et_EE, /*  22/ 27 Estonian (Estonia) */
        "eu_ES"  , TEXTS_eu_ES, /*   7/  8 Basque (Spain) */
        "fa"     , TEXTS_fa,    /*  58/133 Persian */
        "fi"     , TEXTS_fi,    /*  10/ 55 Finnish */
        "fr"     , TEXTS_fr,    /*  13/ 66 French */
        "gl_ES"  , TEXTS_gl_ES, /*   7/  8 Gallegan (Spain) */
        "hi"     , TEXTS_hi,    /*  27/ 60 Hindi */
        "hi_ZZ"  , TEXTS_hi_ZZ, /*   9/118 Hindi (ZZ) */
        "hr"     , TEXTS_hr,    /*   9/ 20 Croatian */
        "hu"     , TEXTS_hu,    /*   9/ 20 Hungarian */
        "hy_AM"  , TEXTS_hy_AM, /*   9/134 Armenian (Armenia) */
        "is"     , TEXTS_is,    /*  10/ 16 Icelandic */
        "it"     , TEXTS_it,    /*  11/ 66 Italian */
        "iw"     , TEXTS_iw,    /*  20/131 Hebrew */
        "ka_GE"  , TEXTS_ka_GE, /*   3/ 11 Georgian (Georgia) */
        "kk"     , TEXTS_kk,    /*  15/129 Kazakh */
        "km_KH"  , TEXTS_km_KH, /*   2/130 Khmer (Cambodia) */
        "kn_IN"  , TEXTS_kn_IN, /*   2/ 12 Kannada (India) */
        "ky"     , TEXTS_ky,    /*  10/ 92 Kirghiz */
        "lo_LA"  , TEXTS_lo_LA, /*   2/ 12 Lao (Laos) */
        "lt"     , TEXTS_lt,    /*  18/ 22 Lithuanian */
        "lv"     , TEXTS_lv,    /*  18/ 22 Latvian */
        "mk"     , TEXTS_mk,    /*   9/ 97 Macedonian */
        "ml_IN"  , TEXTS_ml_IN, /*   2/ 12 Malayalam (India) */
        "mn_MN"  , TEXTS_mn_MN, /*   2/ 12 Mongolian (Mongolia) */
        "mr_IN"  , TEXTS_mr_IN, /*  23/ 53 Marathi (India) */
        "nb"     , TEXTS_nb,    /*  11/ 55 Norwegian Bokmål */
        "ne_NP"  , TEXTS_ne_NP, /*  27/ 60 Nepali (Nepal) */
        "nl"     , TEXTS_nl,    /*   9/ 13 Dutch */
        "pl"     , TEXTS_pl,    /*  10/ 17 Polish */
        "pt"     , TEXTS_pt,    /*   6/  8 Portuguese */
        "rm"     , TEXTS_rm,    /*   1/  2 Raeto-Romance */
        "ro"     , TEXTS_ro,    /*   6/ 16 Romanian */
        "ru"     , TEXTS_ru,    /*   9/ 32 Russian */
        "si_LK"  , TEXTS_si_LK, /*   2/ 12 Sinhalese (Sri Lanka) */
        "sk"     , TEXTS_sk,    /*  20/ 22 Slovak */
        "sl"     , TEXTS_sl,    /*   8/ 20 Slovenian */
        "sr"     , TEXTS_sr,    /*  11/ 97 Serbian */
        "sr_ZZ"  , TEXTS_sr_ZZ, /*  14/118 Serbian (ZZ) */
        "sv"     , TEXTS_sv,    /*  21/ 55 Swedish */
        "sw"     , TEXTS_sw,    /*   9/ 18 Swahili */
        "ta_IN"  , TEXTS_ta_IN, /*   2/ 12 Tamil (India) */
        "ta_LK"  , TEXTS_ta_LK, /*   2/ 12 Tamil (Sri Lanka) */
        "ta_SG"  , TEXTS_ta_SG, /*   1/  5 Tamil (Singapore) */
        "te_IN"  , TEXTS_te_IN, /*   2/ 12 Telugu (India) */
        "th"     , TEXTS_th,    /*   2/ 12 Thai */
        "tl"     , TEXTS_tl,    /*   7/  8 Tagalog */
        "tr"     , TEXTS_tr,    /*  11/ 18 Turkish */
        "uk"     , TEXTS_uk,    /*  11/ 91 Ukrainian */
        "ur"     , TEXTS_ur,    /*  58/133 Urdu */
        "uz_UZ"  , TEXTS_uz_UZ, /*  11/ 18 Uzbek (Uzbekistan) */
        "vi"     , TEXTS_vi,    /*   8/ 15 Vietnamese */
        "zu"     , TEXTS_zu,    /*   8/ 10 Zulu */
        "zz"     , TEXTS_zz,    /*  19/120 Alphabet */
    };

    static {
        for (int index = 0; index < NAMES.length; index++) {
            sNameToIndexesMap.put(NAMES[index], index);
        }

        for (int i = 0; i < LOCALES_AND_TEXTS.length; i += 2) {
            final String locale = (String)LOCALES_AND_TEXTS[i];
            final String[] textsTable = (String[])LOCALES_AND_TEXTS[i + 1];
            sLocaleToTextsTableMap.put(locale, textsTable);

            // Uncomment to log locales where text is in range
            //int textToCheck = 95;
            //if (textsTable.length > textToCheck)
            //    Log.i("LocaleIndexCheck", textToCheck + " is used in " + locale + " total length: " + textsTable.length);
        }
    }
}<|MERGE_RESOLUTION|>--- conflicted
+++ resolved
@@ -2599,22 +2599,17 @@
         // U+00E5: "å" LATIN SMALL LETTER A WITH RING ABOVE
         // U+00E6: "æ" LATIN SMALL LETTER AE
         // U+0105: "ą" LATIN SMALL LETTER A WITH OGONEK
-<<<<<<< HEAD
-        /* morekeys_a */ "\u0101,\u00E0,\u00E1,\u00E2,\u00E3,\u00E4,\u00E5,\u00E6,\u0105",
+        /* morekeys_a */ "\u0101,%,\u00E0,\u00E1,\u00E2,\u00E3,\u00E4,\u00E5,\u00E6,\u0105",
         // U+014D: "ō" LATIN SMALL LETTER O WITH MACRON
-=======
-        /* morekeys_a */ "\u0101,%,\u00E0,\u00E1,\u00E2,\u00E3,\u00E4,\u00E5,\u00E6,\u0105",
         // U+00F2: "ò" LATIN SMALL LETTER O WITH GRAVE
->>>>>>> e4854644
         // U+00F3: "ó" LATIN SMALL LETTER O WITH ACUTE
         // U+00F4: "ô" LATIN SMALL LETTER O WITH CIRCUMFLEX
+        // U+00F5: "õ" LATIN SMALL LETTER O WITH TILDE
         // U+00F6: "ö" LATIN SMALL LETTER O WITH DIAERESIS
-        // U+00F2: "ò" LATIN SMALL LETTER O WITH GRAVE
         // U+0153: "œ" LATIN SMALL LIGATURE OE
         // U+0151: "ő" LATIN SMALL LETTER O WITH DOUBLE ACUTE
         // U+00F8: "ø" LATIN SMALL LETTER O WITH STROKE
-        // U+00F5: "õ" LATIN SMALL LETTER O WITH TILDE
-        /* morekeys_o */ "\u014D,\u00F3,\u00F4,\u00F6,\u00F2,\u0153,\u0151,\u00F8,\u00F5",
+        /* morekeys_o */ "\u014D,\u00F2,\u00F3,\u00F4,\u00F5,\u00F6,\u0153,\u0151,\u00F8",
         // U+0113: "ē" LATIN SMALL LETTER E WITH MACRON
         // ADDITIONAL_MORE_KEY_MARKER
         // U+0117: "ė" LATIN SMALL LETTER E WITH DOT ABOVE
